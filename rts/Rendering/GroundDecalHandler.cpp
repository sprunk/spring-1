<<<<<<< HEAD
#include "StdAfx.h"
#include <algorithm>
#include <cctype>
#include "mmgr.h"

#include "GroundDecalHandler.h"
#include "Game/Camera.h"
#include "Lua/LuaParser.h"
#include "Map/BaseGroundDrawer.h"
#include "Map/Ground.h"
#include "Map/MapInfo.h"
#include "Map/ReadMap.h"
#include "ConfigHandler.h"
#include "ShadowHandler.h"
#include "GL/VertexArray.h"
#include "Textures/Bitmap.h"
#include "Sim/Units/Unit.h"
#include "Sim/Units/UnitDef.h"
#include "Sim/Units/UnitTypes/Building.h"
#include "GlobalUnsynced.h"
#include "LogOutput.h"
#include "Util.h"
#include "Exceptions.h"

using std::list;
using std::min;
using std::max;

CGroundDecalHandler* groundDecals = NULL;


CGroundDecalHandler::CGroundDecalHandler(void)
{
	drawDecals = false;
	decalLevel = std::max(0, configHandler.Get("GroundDecals", 1));
	groundScarAlphaFade = configHandler.Get("GroundScarAlphaFade", 0);

	if (decalLevel == 0) {
		return;
	}

	drawDecals = true;

	unsigned char* buf=new unsigned char[512*512*4];
	memset(buf,0,512*512*4);

	LuaParser resourcesParser("gamedata/resources.lua",
	                          SPRING_VFS_MOD_BASE, SPRING_VFS_ZIP);
	if (!resourcesParser.Execute()) {
		logOutput.Print(resourcesParser.GetErrorLog());
	}

	const LuaTable scarsTable = resourcesParser.GetRoot().SubTable("graphics").SubTable("scars");
	LoadScar("bitmaps/" + scarsTable.GetString(2, "scars/scar2.bmp"), buf, 0,   0);
	LoadScar("bitmaps/" + scarsTable.GetString(3, "scars/scar3.bmp"), buf, 256, 0);
	LoadScar("bitmaps/" + scarsTable.GetString(1, "scars/scar1.bmp"), buf, 0,   256);
	LoadScar("bitmaps/" + scarsTable.GetString(4, "scars/scar4.bmp"), buf, 256, 256);

	glGenTextures(1, &scarTex);
	glBindTexture(GL_TEXTURE_2D, scarTex);
	glTexParameteri(GL_TEXTURE_2D,GL_TEXTURE_MAG_FILTER,GL_LINEAR);
	glTexParameteri(GL_TEXTURE_2D,GL_TEXTURE_MIN_FILTER,GL_LINEAR_MIPMAP_NEAREST);
//	glTexParameteri(GL_TEXTURE_2D, GL_TEXTURE_WRAP_S, GL_CLAMP_TO_EDGE);
//	glTexParameteri(GL_TEXTURE_2D, GL_TEXTURE_WRAP_T, GL_CLAMP_TO_EDGE);
	glBuildMipmaps(GL_TEXTURE_2D,GL_RGBA8 ,512, 512, GL_RGBA, GL_UNSIGNED_BYTE, buf);

	scarFieldX=gs->mapx/32;
	scarFieldY=gs->mapy/32;
	scarField=new std::set<Scar*>[scarFieldX*scarFieldY];

	lastTest=0;
	maxOverlap=decalLevel+1;

	delete[] buf;

	if(shadowHandler->canUseShadows){
		decalVP=LoadVertexProgram("grounddecals.vp");
		decalFP=LoadFragmentProgram("grounddecals.fp");
	}
}


CGroundDecalHandler::~CGroundDecalHandler(void)
{
	for(std::vector<TrackType*>::iterator tti=trackTypes.begin();tti!=trackTypes.end();++tti){
		for(set<UnitTrackStruct*>::iterator ti=(*tti)->tracks.begin();ti!=(*tti)->tracks.end();++ti){
			delete *ti;
		}
		glDeleteTextures (1, &(*tti)->texture);
		delete *tti;
	}
	for(std::vector<BuildingDecalType*>::iterator tti=buildingDecalTypes.begin();tti!=buildingDecalTypes.end();++tti){
		for(set<BuildingGroundDecal*>::iterator ti=(*tti)->buildingDecals.begin();ti!=(*tti)->buildingDecals.end();++ti){
			if((*ti)->owner)
				(*ti)->owner->buildingDecal=0;
			if((*ti)->gbOwner)
				(*ti)->gbOwner->decal=0;
			delete *ti;
		}
		glDeleteTextures (1, &(*tti)->texture);
		delete *tti;
	}
	for(std::list<Scar*>::iterator si=scars.begin();si!=scars.end();++si){
		delete *si;
	}
	if(decalLevel!=0){
		delete[] scarField;

		glDeleteTextures(1,&scarTex);
	}
	if(shadowHandler->canUseShadows){
		glSafeDeleteProgram(decalVP);
		glSafeDeleteProgram(decalFP);
	}
}



static inline void AddQuadVertices(CVertexArray* va, int x, float* yv, int z, const float* uv, unsigned char* color)
{
	#define HEIGHT2WORLD(x) ((x) << 3)
	#define VERTEX(x, y, z) float3(HEIGHT2WORLD((x)), (y), HEIGHT2WORLD((z)))
	va->AddVertexTC( VERTEX(x    , yv[0], z    ),   uv[0], uv[1],   color);
	va->AddVertexTC( VERTEX(x + 1, yv[1], z    ),   uv[2], uv[3],   color);
	va->AddVertexTC( VERTEX(x + 1, yv[2], z + 1),   uv[4], uv[5],   color);
	va->AddVertexTC( VERTEX(x    , yv[3], z + 1),   uv[6], uv[7],   color);
	#undef VERTEX
	#undef HEIGHT2WORLD
}


inline void CGroundDecalHandler::DrawBuildingDecal(BuildingGroundDecal* decal)
{
	const float* hm = readmap->GetHeightmap();
	const int gsmx = gs->mapx;
	const int gsmx1 = gsmx + 1;
	const int gsmy = gs->mapy;

	float yv[4] = {0.0f};
	float uv[8] = {0.0f};
	unsigned char color[4] = {255, 255, 255, int(decal->alpha * 255)};

	#ifndef DEBUG
	#define HEIGHT(z, x) (hm[((z) * gsmx1) + (x)])
	#else
	#define HEIGHT(z, x) (assert((z) <= gsmy), assert((x) <= gsmx), (hm[((z) * gsmx1) + (x)]))
	#endif

	if (!decal->va) {
		// NOTE: this really needs CLOD'ing
		decal->va = new CVertexArray();
		decal->va->Initialize();

		const float xts = 1.0f / decal->xsize;
		const float yts = 1.0f / decal->ysize;

		int xMin = 0, xMax = decal->xsize;			// x-extends in local decal-space (heightmap scale)
		int zMin = 0, zMax = decal->ysize;			// z-extends in local decal-space (heightmap scale)
		int tlx = decal->posx + xMin, blx = tlx;	// heightmap x-coor of {top, bottom}-left   quad vertex
		int trx = decal->posx + xMax, brx = trx;	// heightmap x-coor of {top, bottom}-right  quad vertex
		int tlz = decal->posy + zMin, trz = tlz;	// heightmap z-coor of top-{left, right}    quad vertex
		int brz = decal->posy + zMax, blz = brz;	// heightmap z-coor of bottom-{left, right} quad vertex

		switch (decal->facing) {
			case 0: { // South (determines our reference texcoors)
				// clip the quad vertices and texcoors against the map boundaries
				if (tlx <    0) { xMin -= tlx       ;   tlx =    0; blx = tlx; }
				if (trx > gsmx) { xMax -= trx - gsmx;   trx = gsmx; brx = trx; }
				if (tlz <    0) { zMin -= tlz       ;   tlz =    0; trz = tlz; }
				if (brz > gsmy) { zMax -= brz - gsmy;   brz = gsmy; blz = brz; }

				for (int x = xMin; x < xMax; x++) {
					const int xh = tlx + x;
					if (xh >= gsmx)
						break;

					for (int z = zMin; z < zMax; z++) {
						const int zh = tlz + z;
						if (zh >= gsmy)
							break;

						// (htl, htr, hbr, hbl)
						yv[0] = HEIGHT(zh,     xh    ); yv[1] = HEIGHT(zh,     xh + 1);
						yv[2] = HEIGHT(zh + 1, xh + 1); yv[3] = HEIGHT(zh + 1, xh    );

						// (utl, vtl),  (utr, vtr)
						// (ubr, vbr),  (ubl, vbl)
						uv[0] = (x    ) * xts; uv[1] = (z    ) * yts; // uv = (0, 0)
						uv[2] = (x + 1) * xts; uv[3] = (z    ) * yts; // uv = (1, 0)
						uv[4] = (x + 1) * xts; uv[5] = (z + 1) * yts; // uv = (1, 1)
						uv[6] = (x    ) * xts; uv[7] = (z + 1) * yts; // uv = (0, 1)

						AddQuadVertices(decal->va, xh, yv, zh, uv, color);
					}
				}
			} break;

			case 1: { // East
				if (tlx <    0) { zMin -= tlx       ; tlx =    0; blx = tlx; }
				if (trx > gsmx) { zMax -= trx - gsmx; trx = gsmx; brx = trx; }
				if (tlz <    0) { xMax += tlz       ; tlz =    0; trz = tlz; }
				if (brz > gsmy) { xMin += brz - gsmy; brz = gsmy; blz = brz; }

				for (int x = xMin; x < xMax; x++) {
					const int xh = tlx + x;
					if (xh >= gsmx)
						break;

					for (int z = zMin; z < zMax; z++) {
						const int zh = tlz + z;
						if (zh >= gsmy)
							break;

						yv[0] = HEIGHT(zh,     xh    ); yv[1] = HEIGHT(zh,     xh + 1);
						yv[2] = HEIGHT(zh + 1, xh + 1); yv[3] = HEIGHT(zh + 1, xh    );

						uv[0] = 1.0f - (z    ) * yts; uv[1] = (x    ) * xts; // uv = (1, 0)
						uv[2] = 1.0f - (z    ) * yts; uv[3] = (x + 1) * xts; // uv = (1, 1)
						uv[4] = 1.0f - (z + 1) * yts; uv[5] = (x + 1) * xts; // uv = (0, 1)
						uv[6] = 1.0f - (z + 1) * yts; uv[7] = (x    ) * xts; // uv = (0, 0)

						AddQuadVertices(decal->va, xh, yv, zh, uv, color);
					}
				}
			} break;

			case 2: { // North
				if (tlx <    0) { xMax += tlx       ; tlx =    0; blx = tlx; }
				if (trx > gsmx) { xMin += trx - gsmx; trx = gsmx; brx = trx; }
				if (tlz <    0) { zMax += tlz       ; tlz =    0; trz = tlz; }
				if (brz > gsmy) { zMin += brz - gsmy; brz = gsmy; blz = brz; }

				for (int x = xMin; x < xMax; x++) {
					const int xh = tlx + x;
					if (xh >= gsmx)
						break;

					for (int z = zMin; z < zMax; z++) {
						const int zh = tlz + z;
						if (zh >= gsmy)
							break;

						yv[0] = HEIGHT(zh,     xh    ); yv[1] = HEIGHT(zh,     xh + 1);
						yv[2] = HEIGHT(zh + 1, xh + 1); yv[3] = HEIGHT(zh + 1, xh    );

						uv[0] = (xMax - x    ) * xts; uv[1] = (zMax - z    ) * yts; // uv = (1, 1)
						uv[2] = (xMax - x - 1) * xts; uv[3] = (zMax - z    ) * yts; // uv = (0, 1)
						uv[4] = (xMax - x - 1) * xts; uv[5] = (zMax - z - 1) * yts; // uv = (0, 0)
						uv[6] = (xMax - x    ) * xts; uv[7] = (zMax - z - 1) * yts; // uv = (1, 0)

						AddQuadVertices(decal->va, xh, yv, zh, uv, color);
					}
				}
			} break;

			case 3: { // West
				if (tlx <    0) { zMax += tlx       ; tlx =    0; blx = tlx; }
				if (trx > gsmx) { zMin += trx - gsmx; trx = gsmx; brx = trx; }
				if (tlz <    0) { xMin -= tlz       ; tlz =    0; trz = tlz; }
				if (brz > gsmy) { xMax -= brz - gsmy; brz = gsmy; blz = brz; }

				for (int x = xMin; x < xMax; x++) {
					const int xh = tlx + x;
					if (xh >= gsmx)
						break;

					for (int z = zMin; z < zMax; z++) {
						const int zh = tlz + z;
						if (zh >= gsmy)
							break;

						yv[0] = HEIGHT(zh,     xh    ); yv[1] = HEIGHT(zh,     xh + 1);
						yv[2] = HEIGHT(zh + 1, xh + 1); yv[3] = HEIGHT(zh + 1, xh    );

						uv[0] = (z    ) * yts; uv[1] = 1.0f - (x    ) * xts; // uv = (0, 1)
						uv[2] = (z    ) * yts; uv[3] = 1.0f - (x + 1) * xts; // uv = (0, 0)
						uv[4] = (z + 1) * yts; uv[5] = 1.0f - (x + 1) * xts; // uv = (1, 0)
						uv[6] = (z + 1) * yts; uv[7] = 1.0f - (x    ) * xts; // uv = (1, 1)

						AddQuadVertices(decal->va, xh, yv, zh, uv, color);
					}
				}
			} break;
		}
	} else {
		const float c = *((float*) (color));
		const int start = 0;
		const int stride = 6;
		const int sdi = decal->va->drawIndex();

		for (int i = start; i < sdi; i += stride) {
			const int x = int(decal->va->drawArray[i + 0]) >> 3;
			const int z = int(decal->va->drawArray[i + 2]) >> 3;
			const float h = hm[z * gsmx1 + x];

			// update the height and alpha
			decal->va->drawArray[i + 1] = h;
			decal->va->drawArray[i + 5] = c;
		}

		decal->va->DrawArrayTC(GL_QUADS);
	}

	#undef HEIGHT
}


inline void CGroundDecalHandler::DrawGroundScar(CGroundDecalHandler::Scar* scar, bool fade)
{
	const float* hm = readmap->GetHeightmap();
	const int gsmx = gs->mapx;
	const int gsmx1 = gsmx + 1;

	unsigned char color[4] = {255, 255, 255, 255};

	if (!scar->va) {
		scar->va = new CVertexArray();
		scar->va->Initialize();

		float3 pos = scar->pos;
		const float radius = scar->radius;
		const float radius4 = radius * 4.0f;
		const float tx = scar->texOffsetX;
		const float ty = scar->texOffsetY;

		int sx = (int) max(0.0f,                 (pos.x - radius) * 0.0625f);
		int ex = (int) min(float(gs->hmapx - 1), (pos.x + radius) * 0.0625f);
		int sz = (int) max(0.0f,                 (pos.z - radius) * 0.0625f);
		int ez = (int) min(float(gs->hmapy - 1), (pos.z + radius) * 0.0625f);

		// create the scar texture-quads
		float px1 = sx * 16;
		for (int x = sx; x <= ex; ++x) {
			//const float* hm2 = hm;
			float px2 = px1 + 16;
			float pz1 = sz * 16;

			for (int z = sz; z <= ez; ++z) {
				float pz2 = pz1 + 16;
				float tx1 = min(0.5f, (pos.x - px1) / radius4 + 0.25f);
				float tx2 = max(0.0f, (pos.x - px2) / radius4 + 0.25f);
				float tz1 = min(0.5f, (pos.z - pz1) / radius4 + 0.25f);
				float tz2 = max(0.0f, (pos.z - pz2) / radius4 + 0.25f);
				float h1 = ground->GetHeight2(px1, pz1);
				float h2 = ground->GetHeight2(px2, pz1);
				float h3 = ground->GetHeight2(px2, pz2);
				float h4 = ground->GetHeight2(px1, pz2);

				scar->va->AddVertexTC(float3(px1, h1, pz1), tx1 + tx, tz1 + ty, color);
				scar->va->AddVertexTC(float3(px2, h2, pz1), tx2 + tx, tz1 + ty, color);
				scar->va->AddVertexTC(float3(px2, h3, pz2), tx2 + tx, tz2 + ty, color);
				scar->va->AddVertexTC(float3(px1, h4, pz2), tx1 + tx, tz2 + ty, color);
				//hm2 += gsmx12;
				pz1 = pz2;
			}

			//hm2 += 2;
			px1 = px2;
		}
	} else {
		if (fade) {
			if (scar->creationTime + 10 > gs->frameNum) {
				color[3] = (int) (scar->startAlpha * (gs->frameNum - scar->creationTime) * 0.1f);
			} else {
				color[3] = (int) (scar->startAlpha - (gs->frameNum - scar->creationTime) * scar->alphaFalloff);
			}

			const float c = *((float*) (color));
			const int start = 0;
			const int stride = 6;
			const int sdi = scar->va->drawIndex();

			for (int i = start; i < sdi; i += stride) {
				const int x = int(scar->va->drawArray[i + 0]) >> 3;
				const int z = int(scar->va->drawArray[i + 2]) >> 3;
				const float h = hm[z * gsmx1 + x];

				// update the height and alpha
				scar->va->drawArray[i + 1] = h;
				scar->va->drawArray[i + 5] = c;
			}
		}

		scar->va->DrawArrayTC(GL_QUADS);
	}
}


void CGroundDecalHandler::Draw(void)
{
	if (!drawDecals) {
		return;
	}

	glEnable(GL_TEXTURE_2D);
	glEnable(GL_BLEND);
	glBlendFunc(GL_SRC_ALPHA, GL_ONE_MINUS_SRC_ALPHA);
	glEnable(GL_ALPHA_TEST);
	glAlphaFunc(GL_GREATER, 0.01f);
	glEnable(GL_POLYGON_OFFSET_FILL);
	glPolygonOffset(-10, -200);
	glDepthMask(0);

	glActiveTextureARB(GL_TEXTURE1_ARB);
		glEnable(GL_TEXTURE_2D);
		glBindTexture(GL_TEXTURE_2D, readmap->GetShadingTexture());
		SetTexGen(1.0f / (gs->pwr2mapx * SQUARE_SIZE), 1.0f / (gs->pwr2mapy * SQUARE_SIZE), 0, 0);
		glTexEnvi(GL_TEXTURE_ENV, GL_COMBINE_RGB_ARB, GL_MODULATE);
		glTexEnvi(GL_TEXTURE_ENV, GL_COMBINE_ALPHA_ARB, GL_REPLACE);
		glTexEnvi(GL_TEXTURE_ENV, GL_SOURCE0_ALPHA_ARB, GL_PREVIOUS_ARB);
		glTexEnvi(GL_TEXTURE_ENV, GL_TEXTURE_ENV_MODE, GL_COMBINE_ARB);
	glActiveTextureARB(GL_TEXTURE0_ARB);


	if (shadowHandler && shadowHandler->drawShadows) {
		glActiveTextureARB(GL_TEXTURE2_ARB);
		glEnable(GL_TEXTURE_2D);
		glTexEnvi(GL_TEXTURE_ENV,GL_TEXTURE_ENV_MODE,GL_MODULATE);
		glBindTexture(GL_TEXTURE_2D, shadowHandler->shadowTexture);
		glTexParameteri(GL_TEXTURE_2D, GL_TEXTURE_COMPARE_MODE_ARB, GL_COMPARE_R_TO_TEXTURE);
		glTexParameteri(GL_TEXTURE_2D, GL_TEXTURE_COMPARE_FUNC_ARB, GL_LEQUAL);
		glTexParameteri(GL_TEXTURE_2D, GL_DEPTH_TEXTURE_MODE_ARB, GL_LUMINANCE);
		glActiveTextureARB(GL_TEXTURE0_ARB);
		glBindProgramARB(GL_FRAGMENT_PROGRAM_ARB, decalFP);
		glEnable(GL_FRAGMENT_PROGRAM_ARB );
		glBindProgramARB(GL_VERTEX_PROGRAM_ARB, decalVP);
		glEnable(GL_VERTEX_PROGRAM_ARB );
		glProgramEnvParameter4fARB(GL_VERTEX_PROGRAM_ARB, 10, 1.0f / (gs->pwr2mapx * SQUARE_SIZE), 1.0f / (gs->pwr2mapy * SQUARE_SIZE), 0, 1);
		float3 ac = mapInfo->light.groundAmbientColor * (210.0f / 255.0f);
		glProgramEnvParameter4fARB(GL_FRAGMENT_PROGRAM_ARB, 10, ac.x, ac.y, ac.z, 1);
		glProgramEnvParameter4fARB(GL_FRAGMENT_PROGRAM_ARB, 11, 0, 0, 0, mapInfo->light.groundShadowDensity);
		glMatrixMode(GL_MATRIX0_ARB);
		glLoadMatrixf(shadowHandler->shadowMatrix.m);
		glMatrixMode(GL_MODELVIEW);
	}

	GML_STDMUTEX_LOCK(decal); // Draw

	// create and draw the quads for each building decal
	for (std::vector<BuildingDecalType*>::iterator bdti = buildingDecalTypes.begin(); bdti != buildingDecalTypes.end(); ++bdti) {
		BuildingDecalType* bdt = *bdti;

		if (!bdt->buildingDecals.empty()) {
			glBindTexture(GL_TEXTURE_2D, bdt->texture);

			set<BuildingGroundDecal*>::iterator bgdi = bdt->buildingDecals.begin();

			while (bgdi != bdt->buildingDecals.end()) {
				BuildingGroundDecal* decal = *bgdi;

				if (decal->owner && decal->owner->buildProgress >= 0) {
					decal->alpha = decal->owner->buildProgress;
				} else if (!decal->gbOwner) {
					decal->alpha -= decal->alphaFalloff * gu->lastFrameTime * gs->speedFactor;
				}

				if (decal->alpha < 0.0f) {
					// make sure RemoveBuilding() won't try to modify this decal
					if (decal->owner) {
						decal->owner->buildingDecal = 0;
					}

					delete decal;

					set<BuildingGroundDecal*>::iterator next(bgdi); ++next;
					bdt->buildingDecals.erase(bgdi);
					bgdi = next;

					continue;
				}

				if (camera->InView(decal->pos, decal->radius) &&
					(!decal->owner || (decal->owner->losStatus[gu->myAllyTeam] & (LOS_INLOS | LOS_PREVLOS)) || gu->spectatingFullView)) {

					DrawBuildingDecal(decal);
				}

				bgdi++;
			}

		}
	}

	if (shadowHandler && shadowHandler->drawShadows) {
		glDisable(GL_FRAGMENT_PROGRAM_ARB);
		glDisable(GL_VERTEX_PROGRAM_ARB);
		glActiveTextureARB(GL_TEXTURE2_ARB);
		glTexParameteri(GL_TEXTURE_2D, GL_TEXTURE_COMPARE_MODE_ARB, GL_NONE);
		glTexParameteri(GL_TEXTURE_2D, GL_DEPTH_TEXTURE_MODE_ARB, GL_LUMINANCE);
		glDisable(GL_TEXTURE_2D);

		glActiveTextureARB(GL_TEXTURE1_ARB);
		glTexEnvi(GL_TEXTURE_ENV, GL_SOURCE0_RGB_ARB, GL_TEXTURE);
		glTexEnvi(GL_TEXTURE_ENV, GL_SOURCE1_RGB_ARB, GL_PREVIOUS_ARB);

		glActiveTextureARB(GL_TEXTURE0_ARB);
	}



	glPolygonOffset(-10, -20);

	unsigned char color[4] = {255, 255, 255, 255};
	unsigned char color2[4] = {255, 255, 255, 255};

	// create and draw the unit footprint quads
	for (std::vector<TrackType*>::iterator tti = trackTypes.begin(); tti != trackTypes.end(); ++tti) {
		if (!(*tti)->tracks.empty()) {
			TrackType* tt = *tti;
			set<UnitTrackStruct*>::iterator utsi = tt->tracks.begin();

			CVertexArray* va = GetVertexArray();
			va->Initialize();
			glBindTexture(GL_TEXTURE_2D, tt->texture);


			while (utsi != tt->tracks.end()) {
				UnitTrackStruct* track = *utsi;

				while (!track->parts.empty() && track->parts.front().creationTime < gs->frameNum - track->lifeTime) {
					track->parts.pop_front();
				}

				if (track->parts.empty()) {
					if (track->owner)
						track->owner->myTrack = 0;

					delete track;

					set<UnitTrackStruct*>::iterator next(utsi); ++next;
					tt->tracks.erase(utsi);
					utsi = next;

					continue;
				}

				if (camera->InView((track->parts.front().pos1 + track->parts.back().pos1) * 0.5f, track->parts.front().pos1.distance(track->parts.back().pos1) + 500)) {
					list<TrackPart>::iterator ppi = track->parts.begin();
					color2[3] = track->trackAlpha - (int) ((gs->frameNum - ppi->creationTime) * track->alphaFalloff);

					va->EnlargeArrays(track->parts.size()*4,0,VA_SIZE_TC);
					for (list<TrackPart>::iterator pi = ++track->parts.begin(); pi != track->parts.end(); ++pi) {
						color[3] = track->trackAlpha - (int) ((gs->frameNum - ppi->creationTime) * track->alphaFalloff);
						if (pi->connected) {
							va->AddVertexQTC(ppi->pos1, ppi->texPos, 0, color2);
							va->AddVertexQTC(ppi->pos2, ppi->texPos, 1, color2);
							va->AddVertexQTC(pi->pos2, pi->texPos, 1, color);
							va->AddVertexQTC(pi->pos1, pi->texPos, 0, color);
						}
						color2[3] = color[3];
						ppi = pi;
					}
				}

				utsi++;
			}

			va->DrawArrayTC(GL_QUADS);
		}
	}


	glBindTexture(GL_TEXTURE_2D, scarTex);
	glPolygonOffset(-10, -400);

	// create and draw the 16x16 quads for each ground scar
	for (std::list<Scar*>::iterator si = scars.begin(); si != scars.end(); ) {
		Scar* scar = *si;

		if (scar->lifeTime < gs->frameNum) {
			RemoveScar(*si, false);
			si = scars.erase(si);
			continue;
		}

		if (camera->InView(scar->pos, scar->radius + 16)) {
			DrawGroundScar(scar, groundScarAlphaFade);
		}

		++si;
	}


	glDisable(GL_POLYGON_OFFSET_FILL);
	glDisable(GL_BLEND);

	glActiveTextureARB(GL_TEXTURE1_ARB);
		glDisable(GL_TEXTURE_2D);
		glDisable(GL_TEXTURE_GEN_S);
		glDisable(GL_TEXTURE_GEN_T);
		glTexEnvi(GL_TEXTURE_ENV, GL_COMBINE_ALPHA_ARB, GL_MODULATE);
		glTexEnvi(GL_TEXTURE_ENV, GL_SOURCE0_ALPHA_ARB, GL_PREVIOUS_ARB);
		glTexEnvi(GL_TEXTURE_ENV, GL_SOURCE1_ALPHA_ARB, GL_TEXTURE);
		glTexEnvi(GL_TEXTURE_ENV, GL_TEXTURE_ENV_MODE, GL_MODULATE);
	glActiveTextureARB(GL_TEXTURE0_ARB);
}


void CGroundDecalHandler::Update(void)
{
	GML_STDMUTEX_LOCK(decal); // Update
	for(std::vector<CUnit *>::iterator i=moveUnits.begin(); i!=moveUnits.end(); ++i)
		UnitMovedNow(*i);
	moveUnits.clear();
}


void CGroundDecalHandler::UnitMoved(CUnit* unit)
{
	moveUnits.push_back(unit);
}


void CGroundDecalHandler::UnitMovedNow(CUnit* unit)
{
	if(decalLevel==0)
		return;

	int zp=(int(unit->pos.z)/SQUARE_SIZE*2);
	int xp=(int(unit->pos.x)/SQUARE_SIZE*2);
	int mp=zp*gs->hmapx+xp;
	if(mp<0)
		mp=0;
	if(mp>=gs->mapSquares/4)
		mp=gs->mapSquares/4-1;
	if(!mapInfo->terrainTypes[readmap->typemap[mp]].receiveTracks)
		return;

	TrackType* type=trackTypes[unit->unitDef->trackType];
	if(!unit->myTrack){
		UnitTrackStruct* ts=new UnitTrackStruct;
		ts->owner=unit;
		ts->lifeTime=(int)(30*decalLevel*unit->unitDef->trackStrength);
		ts->trackAlpha=(int)(unit->unitDef->trackStrength*25);
		ts->alphaFalloff=float(ts->trackAlpha)/float(ts->lifeTime);
		type->tracks.insert(ts);
		unit->myTrack=ts;
	}
	float3 pos=unit->pos+unit->frontdir*unit->unitDef->trackOffset;

	TrackPart tp;
	tp.pos1=pos+unit->rightdir*unit->unitDef->trackWidth*0.5f;
	tp.pos1.y=ground->GetHeight2(tp.pos1.x,tp.pos1.z);
	tp.pos2=pos-unit->rightdir*unit->unitDef->trackWidth*0.5f;
	tp.pos2.y=ground->GetHeight2(tp.pos2.x,tp.pos2.z);
	tp.creationTime=gs->frameNum;

	if(unit->myTrack->parts.empty()){
		tp.texPos=0;
		tp.connected=false;
	} else {
		tp.texPos=unit->myTrack->parts.back().texPos+tp.pos1.distance(unit->myTrack->parts.back().pos1)/unit->unitDef->trackWidth*unit->unitDef->trackStretch;
		tp.connected=unit->myTrack->parts.back().creationTime==gs->frameNum-8;
	}

	//if the unit is moving in a straight line only place marks at half the rate by replacing old ones
	if(unit->myTrack->parts.size()>1){
		list<TrackPart>::iterator pi=unit->myTrack->parts.end();
		--pi;
		list<TrackPart>::iterator pi2=pi;
		--pi;
		if(((tp.pos1+pi->pos1)*0.5f).SqDistance(pi2->pos1)<1){
			unit->myTrack->parts.back()=tp;
			return;
		}
	}

	unit->myTrack->parts.push_back(tp);
}


void CGroundDecalHandler::RemoveUnit(CUnit* unit)
{
	if(decalLevel==0)
		return;

	if(unit->myTrack){
		unit->myTrack->owner=0;
		unit->myTrack=0;
	}
}


int CGroundDecalHandler::GetTrackType(const std::string& name)
{

	if (decalLevel == 0) {
		return 0;
	}

	const std::string lowerName = StringToLower(name);

	int a = 0;
	std::vector<TrackType*>::iterator ti;
	for(ti = trackTypes.begin(); ti != trackTypes.end(); ++ti) {
		if ((*ti)->name == lowerName) {
			return a;
		}
		++a;
	}

	GML_STDMUTEX_LOCK(decal); // GetTrackType

	TrackType* tt = new TrackType;
	tt->name = lowerName;
	tt->texture = LoadTexture(lowerName);
	trackTypes.push_back(tt);

	return trackTypes.size() - 1;
}


unsigned int CGroundDecalHandler::LoadTexture(const std::string& name)
{
	std::string fullName = name;
	if (fullName.find_first_of('.') == string::npos) {
		fullName += ".bmp";
	}
	if ((fullName.find_first_of('\\') == string::npos) &&
	    (fullName.find_first_of('/')  == string::npos)) {
		fullName = string("bitmaps/tracks/") + fullName;
	}

	CBitmap bm;
	if (!bm.Load(fullName)) {
		throw content_error("Could not load ground decal from file " + fullName);
	}
	for (int y = 0; y < bm.ysize; ++y) {
		for (int x = 0; x < bm.xsize; ++x) {
			const int index = ((y * bm.xsize) + x) * 4;
			bm.mem[index + 3]    = bm.mem[index + 1];
			const int brightness = bm.mem[index + 0];
			bm.mem[index + 0] = (brightness * 90) / 255;
			bm.mem[index + 1] = (brightness * 60) / 255;
			bm.mem[index + 2] = (brightness * 30) / 255;
		}
	}

	return bm.CreateTexture(true);
}


void CGroundDecalHandler::AddExplosion(float3 pos, float damage, float radius)
{
	if (decalLevel == 0)
		return;

	GML_STDMUTEX_LOCK(decal); // AddExplosion

	float height = pos.y - ground->GetHeight2(pos.x, pos.z);
	if (height >= radius)
		return;

	pos.y -= height;
	radius -= height;

	if (radius < 5)
		return;

	if (damage > radius * 30)
		damage = radius * 30;

	damage *= (radius) / (radius + height);
	if (radius > damage * 0.25f)
		radius = damage * 0.25f;

	if (damage > 400)
		damage = 400 + sqrt(damage - 399);

	pos.CheckInBounds();

	Scar* s = new Scar;
	s->pos = pos;
	s->radius = radius * 1.4f;
	s->creationTime = gs->frameNum;
	s->startAlpha = max(50.f, min(255.f, damage));
	float lifeTime = decalLevel * (damage) * 3;
	s->alphaFalloff = s->startAlpha / (lifeTime);
	s->lifeTime = (int) (gs->frameNum + lifeTime);
	s->texOffsetX = (gu->usRandInt() & 128)? 0: 0.5f;
	s->texOffsetY = (gu->usRandInt() & 128)? 0: 0.5f;

	s->x1 = (int) max(0.f,                  (pos.x - radius) / 16.0f    );
	s->x2 = (int) min(float(gs->hmapx - 1), (pos.x + radius) / 16.0f + 1);
	s->y1 = (int) max(0.f,                  (pos.z - radius) / 16.0f    );
	s->y2 = (int) min(float(gs->hmapy - 1), (pos.z + radius) / 16.0f + 1);

	s->basesize = (s->x2 - s->x1) * (s->y2 - s->y1);
	s->overdrawn = 0;
	s->lastTest = 0;

	TestOverlaps(s);

	int x1 = s->x1 / 16;
	int x2 = min(scarFieldX - 1, s->x2 / 16);
	int y1 = s->y1 / 16;
	int y2 = min(scarFieldY - 1, s->y2 / 16);

	for (int y = y1; y <= y2; ++y) {
		for (int x = x1; x <= x2; ++x) {
			std::set<Scar*>* quad = &scarField[y * scarFieldX + x];
			quad->insert(s);
		}
	}

	scars.push_back(s);
}


void CGroundDecalHandler::LoadScar(const std::string& file, unsigned char* buf,
                                   int xoffset, int yoffset)
{
	CBitmap bm;
	if (!bm.Load(file)) {
		throw content_error("Could not load scar from file " + file);
	}
	for (int y = 0; y < bm.ysize; ++y) {
		for (int x = 0; x < bm.xsize; ++x) {
			const int memIndex = ((y * bm.xsize) + x) * 4;
			const int bufIndex = (((y + yoffset) * 512) + x + xoffset) * 4;
			buf[bufIndex + 3]    = bm.mem[memIndex + 1];
			const int brightness = bm.mem[memIndex + 0];
			buf[bufIndex + 0] = (brightness * 90) / 255;
			buf[bufIndex + 1] = (brightness * 60) / 255;
			buf[bufIndex + 2] = (brightness * 30) / 255;
		}
	}
}


int CGroundDecalHandler::OverlapSize(Scar* s1, Scar* s2)
{
	if(s1->x1>=s2->x2 || s1->x2<=s2->x1)
		return 0;
	if(s1->y1>=s2->y2 || s1->y2<=s2->y1)
		return 0;

	int xs;
	if(s1->x1<s2->x1)
		xs=s1->x2-s2->x1;
	else
		xs=s2->x2-s1->x1;

	int ys;
	if(s1->y1<s2->y1)
		ys=s1->y2-s2->y1;
	else
		ys=s2->y2-s1->y1;

	return xs*ys;
}


void CGroundDecalHandler::TestOverlaps(Scar* scar)
{
	int x1=scar->x1/16;
	int x2=min(scarFieldX-1,scar->x2/16);
	int y1=scar->y1/16;
	int y2=min(scarFieldY-1,scar->y2/16);

	++lastTest;

	for(int y=y1;y<=y2;++y){
		for(int x=x1;x<=x2;++x){
			std::set<Scar*>* quad=&scarField[y*scarFieldX+x];
			bool redoScan=false;
			do {
				redoScan=false;
				for(std::set<Scar*>::iterator si=quad->begin();si!=quad->end();++si){
					if(lastTest!=(*si)->lastTest && scar->lifeTime>=(*si)->lifeTime){
						Scar* tested=*si;
						tested->lastTest=lastTest;
						int overlap=OverlapSize(scar,tested);
						if(overlap>0 && tested->basesize>0){
							float part=overlap/tested->basesize;
							tested->overdrawn+=part;
							if(tested->overdrawn>maxOverlap){
								RemoveScar(tested,true);
								redoScan=true;
								break;
							}
						}
					}
				}
			} while(redoScan);
		}
	}
}


void CGroundDecalHandler::RemoveScar(Scar* scar, bool removeFromScars)
{
	int x1 = scar->x1 / 16;
	int x2 = min(scarFieldX - 1, scar->x2 / 16);
	int y1 = scar->y1 / 16;
	int y2 = min(scarFieldY - 1, scar->y2 / 16);

	for (int y = y1;y <= y2; ++y) {
		for (int x = x1; x <= x2; ++x) {
			std::set<Scar*>* quad = &scarField[y * scarFieldX + x];
			quad->erase(scar);
		}
	}

	if (removeFromScars)
		scars.remove(scar);

	delete scar;
}


void CGroundDecalHandler::AddBuilding(CBuilding* building)
{
	if (decalLevel == 0)
		return;

	GML_STDMUTEX_LOCK(decal); // AddBuilding

	BuildingDecalType* type = buildingDecalTypes[building->unitDef->buildingDecalType];
	BuildingGroundDecal* decal = new BuildingGroundDecal;

	int posx = int(building->pos.x / 8);
	int posy = int(building->pos.z / 8);
	int sizex = building->unitDef->buildingDecalSizeX;
	int sizey = building->unitDef->buildingDecalSizeY;

	decal->owner = building;
	decal->gbOwner = 0;
	decal->alphaFalloff = building->unitDef->buildingDecalDecaySpeed;
	decal->alpha = 0;
	decal->pos = building->pos;
	decal->radius = sqrt((float) (sizex * sizex + sizey * sizey)) * 8 + 20;
	decal->facing = building->buildFacing;

	decal->xsize = sizex * 2;
	decal->ysize = sizey * 2;

	if (building->buildFacing == 1 || building->buildFacing == 3) {
		// swap xsize and ysize if building faces East or West
		std::swap(decal->xsize, decal->ysize);
	}

	decal->posx = posx - (decal->xsize / 2);
	decal->posy = posy - (decal->ysize / 2);

	building->buildingDecal = decal;
	type->buildingDecals.insert(decal);
}


void CGroundDecalHandler::RemoveBuilding(CBuilding* building, CUnitDrawer::GhostBuilding* gb)
{
	GML_STDMUTEX_LOCK(decal); // RemoveBuilding

	BuildingGroundDecal* decal = building->buildingDecal;
	if (!decal)
		return;

	decal->owner = 0;
	decal->gbOwner = gb;
	building->buildingDecal = 0;
}


/**
 * @brief immediately remove a building's ground decal, if any (without fade out)
 */
void CGroundDecalHandler::ForceRemoveBuilding(CBuilding* building)
{
	if (!building || !building->buildingDecal)
		return;

	std::vector<BuildingDecalType*>& types = buildingDecalTypes;
	std::vector<BuildingDecalType*>::iterator bdt;

	for (bdt = types.begin(); bdt != types.end(); ++bdt) {
		std::set<BuildingGroundDecal*>& decals = (*bdt)->buildingDecals;
		std::set<BuildingGroundDecal*>::iterator bgd = decals.find(building->buildingDecal);
		if (bgd != decals.end()) {
			BuildingGroundDecal* decal = *bgd;
			decals.erase(bgd);
			building->buildingDecal = NULL;
			delete decal;
		}
	}
}


int CGroundDecalHandler::GetBuildingDecalType(const std::string& name)
{
	if (decalLevel == 0) {
		return 0;
	}

	const std::string lowerName = StringToLower(name);

	int a = 0;
	std::vector<BuildingDecalType*>::iterator bi;
	for (bi = buildingDecalTypes.begin(); bi != buildingDecalTypes.end(); ++bi) {
		if ((*bi)->name == lowerName) {
			return a;
		}
		++a;
	}

	GML_STDMUTEX_LOCK(decal); // GetBuildingDecalType

	BuildingDecalType* tt = new BuildingDecalType;
	tt->name = lowerName;
	const std::string fullName = "unittextures/" + lowerName;
	CBitmap bm;
	if (!bm.Load(fullName)) {
		throw content_error("Could not load building decal from file " + fullName);
	}

	tt->texture = bm.CreateTexture(true);
	buildingDecalTypes.push_back(tt);

	return (buildingDecalTypes.size() - 1);
}


void CGroundDecalHandler::SetTexGen(float scalex,float scaley, float offsetx, float offsety)
{
	GLfloat plan[]={scalex,0,0,offsetx};
	glTexGeni(GL_S,GL_TEXTURE_GEN_MODE,GL_EYE_LINEAR);
	glTexGenfv(GL_S,GL_EYE_PLANE,plan);
	glEnable(GL_TEXTURE_GEN_S);
	GLfloat plan2[]={0,0,scaley,offsety};
	glTexGeni(GL_T,GL_TEXTURE_GEN_MODE,GL_EYE_LINEAR);
	glTexGenfv(GL_T,GL_EYE_PLANE,plan2);
	glEnable(GL_TEXTURE_GEN_T);
}
=======
#include "StdAfx.h"
#include <algorithm>
#include <cctype>
#include "mmgr.h"

#include "GroundDecalHandler.h"
#include "Game/Camera.h"
#include "Lua/LuaParser.h"
#include "Map/BaseGroundDrawer.h"
#include "Map/Ground.h"
#include "Map/MapInfo.h"
#include "Map/ReadMap.h"
#include "ConfigHandler.h"
#include "ShadowHandler.h"
#include "GL/VertexArray.h"
#include "Textures/Bitmap.h"
#include "Sim/Units/Unit.h"
#include "Sim/Units/UnitDef.h"
#include "Sim/Units/UnitTypes/Building.h"
#include "GlobalUnsynced.h"
#include "LogOutput.h"
#include "Util.h"
#include "Exceptions.h"

using std::list;
using std::min;
using std::max;

CGroundDecalHandler* groundDecals = NULL;


CGroundDecalHandler::CGroundDecalHandler(void)
{
	drawDecals = false;
	decalLevel = std::max(0, configHandler.Get("GroundDecals", 1));
	groundScarAlphaFade = configHandler.Get("GroundScarAlphaFade", 0);

	if (decalLevel == 0) {
		return;
	}

	drawDecals = true;

	unsigned char* buf=new unsigned char[512*512*4];
	memset(buf,0,512*512*4);

	LuaParser resourcesParser("gamedata/resources.lua",
	                          SPRING_VFS_MOD_BASE, SPRING_VFS_ZIP);
	if (!resourcesParser.Execute()) {
		logOutput.Print(resourcesParser.GetErrorLog());
	}

	const LuaTable scarsTable = resourcesParser.GetRoot().SubTable("graphics").SubTable("scars");
	LoadScar("bitmaps/" + scarsTable.GetString(2, "scars/scar2.bmp"), buf, 0,   0);
	LoadScar("bitmaps/" + scarsTable.GetString(3, "scars/scar3.bmp"), buf, 256, 0);
	LoadScar("bitmaps/" + scarsTable.GetString(1, "scars/scar1.bmp"), buf, 0,   256);
	LoadScar("bitmaps/" + scarsTable.GetString(4, "scars/scar4.bmp"), buf, 256, 256);

	glGenTextures(1, &scarTex);
	glBindTexture(GL_TEXTURE_2D, scarTex);
	glTexParameteri(GL_TEXTURE_2D,GL_TEXTURE_MAG_FILTER,GL_LINEAR);
	glTexParameteri(GL_TEXTURE_2D,GL_TEXTURE_MIN_FILTER,GL_LINEAR_MIPMAP_NEAREST);
//	glTexParameteri(GL_TEXTURE_2D, GL_TEXTURE_WRAP_S, GL_CLAMP_TO_EDGE);
//	glTexParameteri(GL_TEXTURE_2D, GL_TEXTURE_WRAP_T, GL_CLAMP_TO_EDGE);
	glBuildMipmaps(GL_TEXTURE_2D,GL_RGBA8 ,512, 512, GL_RGBA, GL_UNSIGNED_BYTE, buf);

	scarFieldX=gs->mapx/32;
	scarFieldY=gs->mapy/32;
	scarField=new std::set<Scar*>[scarFieldX*scarFieldY];

	lastTest=0;
	maxOverlap=decalLevel+1;

	delete[] buf;

	if(shadowHandler->canUseShadows){
		decalVP=LoadVertexProgram("grounddecals.vp");
		decalFP=LoadFragmentProgram("grounddecals.fp");
	}
}


CGroundDecalHandler::~CGroundDecalHandler(void)
{
	for(std::vector<TrackType*>::iterator tti=trackTypes.begin();tti!=trackTypes.end();++tti){
		for(set<UnitTrackStruct*>::iterator ti=(*tti)->tracks.begin();ti!=(*tti)->tracks.end();++ti){
			delete *ti;
		}
		glDeleteTextures (1, &(*tti)->texture);
		delete *tti;
	}
	for(std::vector<BuildingDecalType*>::iterator tti=buildingDecalTypes.begin();tti!=buildingDecalTypes.end();++tti){
		for(set<BuildingGroundDecal*>::iterator ti=(*tti)->buildingDecals.begin();ti!=(*tti)->buildingDecals.end();++ti){
			if((*ti)->owner)
				(*ti)->owner->buildingDecal=0;
			if((*ti)->gbOwner)
				(*ti)->gbOwner->decal=0;
			delete *ti;
		}
		glDeleteTextures (1, &(*tti)->texture);
		delete *tti;
	}
	for(std::list<Scar*>::iterator si=scars.begin();si!=scars.end();++si){
		delete *si;
	}
	if(decalLevel!=0){
		delete[] scarField;

		glDeleteTextures(1,&scarTex);
	}
	if(shadowHandler->canUseShadows){
		glSafeDeleteProgram(decalVP);
		glSafeDeleteProgram(decalFP);
	}
}



static inline void AddQuadVertices(CVertexArray* va, int x, float* yv, int z, const float* uv, unsigned char* color)
{
	#define HEIGHT2WORLD(x) ((x) << 3)
	#define VERTEX(x, y, z) float3(HEIGHT2WORLD((x)), (y), HEIGHT2WORLD((z)))
	va->AddVertexTC( VERTEX(x    , yv[0], z    ),   uv[0], uv[1],   color);
	va->AddVertexTC( VERTEX(x + 1, yv[1], z    ),   uv[2], uv[3],   color);
	va->AddVertexTC( VERTEX(x + 1, yv[2], z + 1),   uv[4], uv[5],   color);
	va->AddVertexTC( VERTEX(x    , yv[3], z + 1),   uv[6], uv[7],   color);
	#undef VERTEX
	#undef HEIGHT2WORLD
}


inline void CGroundDecalHandler::DrawBuildingDecal(BuildingGroundDecal* decal)
{
	const float* hm = readmap->GetHeightmap();
	const int gsmx = gs->mapx;
	const int gsmx1 = gsmx + 1;
	const int gsmy = gs->mapy;

	float yv[4] = {0.0f};
	float uv[8] = {0.0f};
	unsigned char color[4] = {255, 255, 255, int(decal->alpha * 255)};

	#ifndef DEBUG
	#define HEIGHT(z, x) (hm[((z) * gsmx1) + (x)])
	#else
	#define HEIGHT(z, x) (assert((z) <= gsmy), assert((x) <= gsmx), (hm[((z) * gsmx1) + (x)]))
	#endif

	if (!decal->va) {
		// NOTE: this really needs CLOD'ing
		decal->va = new CVertexArray();
		decal->va->Initialize();

		const float xts = 1.0f / decal->xsize;
		const float yts = 1.0f / decal->ysize;

		int xMin = 0, xMax = decal->xsize;			// x-extends in local decal-space (heightmap scale)
		int zMin = 0, zMax = decal->ysize;			// z-extends in local decal-space (heightmap scale)
		int tlx = decal->posx + xMin, blx = tlx;	// heightmap x-coor of {top, bottom}-left   quad vertex
		int trx = decal->posx + xMax, brx = trx;	// heightmap x-coor of {top, bottom}-right  quad vertex
		int tlz = decal->posy + zMin, trz = tlz;	// heightmap z-coor of top-{left, right}    quad vertex
		int brz = decal->posy + zMax, blz = brz;	// heightmap z-coor of bottom-{left, right} quad vertex

		switch (decal->facing) {
			case 0: { // South (determines our reference texcoors)
				// clip the quad vertices and texcoors against the map boundaries
				if (tlx <    0) { xMin -= tlx       ;   tlx =    0; blx = tlx; }
				if (trx > gsmx) { xMax -= trx - gsmx;   trx = gsmx; brx = trx; }
				if (tlz <    0) { zMin -= tlz       ;   tlz =    0; trz = tlz; }
				if (brz > gsmy) { zMax -= brz - gsmy;   brz = gsmy; blz = brz; }

				for (int x = xMin; x < xMax; x++) {
					const int xh = tlx + x;
					if (xh >= gsmx)
						break;

					for (int z = zMin; z < zMax; z++) {
						const int zh = tlz + z;
						if (zh >= gsmy)
							break;

						// (htl, htr, hbr, hbl)
						yv[0] = HEIGHT(zh,     xh    ); yv[1] = HEIGHT(zh,     xh + 1);
						yv[2] = HEIGHT(zh + 1, xh + 1); yv[3] = HEIGHT(zh + 1, xh    );

						// (utl, vtl),  (utr, vtr)
						// (ubr, vbr),  (ubl, vbl)
						uv[0] = (x    ) * xts; uv[1] = (z    ) * yts; // uv = (0, 0)
						uv[2] = (x + 1) * xts; uv[3] = (z    ) * yts; // uv = (1, 0)
						uv[4] = (x + 1) * xts; uv[5] = (z + 1) * yts; // uv = (1, 1)
						uv[6] = (x    ) * xts; uv[7] = (z + 1) * yts; // uv = (0, 1)

						AddQuadVertices(decal->va, xh, yv, zh, uv, color);
					}
				}
			} break;

			case 1: { // East
				if (tlx <    0) { zMin -= tlx       ; tlx =    0; blx = tlx; }
				if (trx > gsmx) { zMax -= trx - gsmx; trx = gsmx; brx = trx; }
				if (tlz <    0) { xMax += tlz       ; tlz =    0; trz = tlz; }
				if (brz > gsmy) { xMin += brz - gsmy; brz = gsmy; blz = brz; }

				for (int x = xMin; x < xMax; x++) {
					const int xh = tlx + x;
					if (xh >= gsmx)
						break;

					for (int z = zMin; z < zMax; z++) {
						const int zh = tlz + z;
						if (zh >= gsmy)
							break;

						yv[0] = HEIGHT(zh,     xh    ); yv[1] = HEIGHT(zh,     xh + 1);
						yv[2] = HEIGHT(zh + 1, xh + 1); yv[3] = HEIGHT(zh + 1, xh    );

						uv[0] = 1.0f - (z    ) * yts; uv[1] = (x    ) * xts; // uv = (1, 0)
						uv[2] = 1.0f - (z    ) * yts; uv[3] = (x + 1) * xts; // uv = (1, 1)
						uv[4] = 1.0f - (z + 1) * yts; uv[5] = (x + 1) * xts; // uv = (0, 1)
						uv[6] = 1.0f - (z + 1) * yts; uv[7] = (x    ) * xts; // uv = (0, 0)

						AddQuadVertices(decal->va, xh, yv, zh, uv, color);
					}
				}
			} break;

			case 2: { // North
				if (tlx <    0) { xMax += tlx       ; tlx =    0; blx = tlx; }
				if (trx > gsmx) { xMin += trx - gsmx; trx = gsmx; brx = trx; }
				if (tlz <    0) { zMax += tlz       ; tlz =    0; trz = tlz; }
				if (brz > gsmy) { zMin += brz - gsmy; brz = gsmy; blz = brz; }

				for (int x = xMin; x < xMax; x++) {
					const int xh = tlx + x;
					if (xh >= gsmx)
						break;

					for (int z = zMin; z < zMax; z++) {
						const int zh = tlz + z;
						if (zh >= gsmy)
							break;

						yv[0] = HEIGHT(zh,     xh    ); yv[1] = HEIGHT(zh,     xh + 1);
						yv[2] = HEIGHT(zh + 1, xh + 1); yv[3] = HEIGHT(zh + 1, xh    );

						uv[0] = (xMax - x    ) * xts; uv[1] = (zMax - z    ) * yts; // uv = (1, 1)
						uv[2] = (xMax - x - 1) * xts; uv[3] = (zMax - z    ) * yts; // uv = (0, 1)
						uv[4] = (xMax - x - 1) * xts; uv[5] = (zMax - z - 1) * yts; // uv = (0, 0)
						uv[6] = (xMax - x    ) * xts; uv[7] = (zMax - z - 1) * yts; // uv = (1, 0)

						AddQuadVertices(decal->va, xh, yv, zh, uv, color);
					}
				}
			} break;

			case 3: { // West
				if (tlx <    0) { zMax += tlx       ; tlx =    0; blx = tlx; }
				if (trx > gsmx) { zMin += trx - gsmx; trx = gsmx; brx = trx; }
				if (tlz <    0) { xMin -= tlz       ; tlz =    0; trz = tlz; }
				if (brz > gsmy) { xMax -= brz - gsmy; brz = gsmy; blz = brz; }

				for (int x = xMin; x < xMax; x++) {
					const int xh = tlx + x;
					if (xh >= gsmx)
						break;

					for (int z = zMin; z < zMax; z++) {
						const int zh = tlz + z;
						if (zh >= gsmy)
							break;

						yv[0] = HEIGHT(zh,     xh    ); yv[1] = HEIGHT(zh,     xh + 1);
						yv[2] = HEIGHT(zh + 1, xh + 1); yv[3] = HEIGHT(zh + 1, xh    );

						uv[0] = (z    ) * yts; uv[1] = 1.0f - (x    ) * xts; // uv = (0, 1)
						uv[2] = (z    ) * yts; uv[3] = 1.0f - (x + 1) * xts; // uv = (0, 0)
						uv[4] = (z + 1) * yts; uv[5] = 1.0f - (x + 1) * xts; // uv = (1, 0)
						uv[6] = (z + 1) * yts; uv[7] = 1.0f - (x    ) * xts; // uv = (1, 1)

						AddQuadVertices(decal->va, xh, yv, zh, uv, color);
					}
				}
			} break;
		}
	} else {
		const float c = *((float*) (color));
		const int start = 0;
		const int stride = 6;
		const int sdi = decal->va->drawIndex();

		for (int i = start; i < sdi; i += stride) {
			const int x = int(decal->va->drawArray[i + 0]) >> 3;
			const int z = int(decal->va->drawArray[i + 2]) >> 3;
			const float h = hm[z * gsmx1 + x];

			// update the height and alpha
			decal->va->drawArray[i + 1] = h;
			decal->va->drawArray[i + 5] = c;
		}

		decal->va->DrawArrayTC(GL_QUADS);
	}

	#undef HEIGHT
}


inline void CGroundDecalHandler::DrawGroundScar(CGroundDecalHandler::Scar* scar, bool fade)
{
	const float* hm = readmap->GetHeightmap();
	const int gsmx = gs->mapx;
	const int gsmx1 = gsmx + 1;

	unsigned char color[4] = {255, 255, 255, 255};

	if (!scar->va) {
		scar->va = new CVertexArray();
		scar->va->Initialize();

		float3 pos = scar->pos;
		const float radius = scar->radius;
		const float radius4 = radius * 4.0f;
		const float tx = scar->texOffsetX;
		const float ty = scar->texOffsetY;

		int sx = (int) max(0.0f,                 (pos.x - radius) * 0.0625f);
		int ex = (int) min(float(gs->hmapx - 1), (pos.x + radius) * 0.0625f);
		int sz = (int) max(0.0f,                 (pos.z - radius) * 0.0625f);
		int ez = (int) min(float(gs->hmapy - 1), (pos.z + radius) * 0.0625f);

		// create the scar texture-quads
		float px1 = sx * 16;
		for (int x = sx; x <= ex; ++x) {
			//const float* hm2 = hm;
			float px2 = px1 + 16;
			float pz1 = sz * 16;

			for (int z = sz; z <= ez; ++z) {
				float pz2 = pz1 + 16;
				float tx1 = min(0.5f, (pos.x - px1) / radius4 + 0.25f);
				float tx2 = max(0.0f, (pos.x - px2) / radius4 + 0.25f);
				float tz1 = min(0.5f, (pos.z - pz1) / radius4 + 0.25f);
				float tz2 = max(0.0f, (pos.z - pz2) / radius4 + 0.25f);
				float h1 = ground->GetHeight2(px1, pz1);
				float h2 = ground->GetHeight2(px2, pz1);
				float h3 = ground->GetHeight2(px2, pz2);
				float h4 = ground->GetHeight2(px1, pz2);

				scar->va->AddVertexTC(float3(px1, h1, pz1), tx1 + tx, tz1 + ty, color);
				scar->va->AddVertexTC(float3(px2, h2, pz1), tx2 + tx, tz1 + ty, color);
				scar->va->AddVertexTC(float3(px2, h3, pz2), tx2 + tx, tz2 + ty, color);
				scar->va->AddVertexTC(float3(px1, h4, pz2), tx1 + tx, tz2 + ty, color);
				//hm2 += gsmx12;
				pz1 = pz2;
			}

			//hm2 += 2;
			px1 = px2;
		}
	} else {
		if (fade) {
			if (scar->creationTime + 10 > gs->frameNum) {
				color[3] = (int) (scar->startAlpha * (gs->frameNum - scar->creationTime) * 0.1f);
			} else {
				color[3] = (int) (scar->startAlpha - (gs->frameNum - scar->creationTime) * scar->alphaFalloff);
			}

			const float c = *((float*) (color));
			const int start = 0;
			const int stride = 6;
			const int sdi = scar->va->drawIndex();

			for (int i = start; i < sdi; i += stride) {
				const int x = int(scar->va->drawArray[i + 0]) >> 3;
				const int z = int(scar->va->drawArray[i + 2]) >> 3;
				const float h = hm[z * gsmx1 + x];

				// update the height and alpha
				scar->va->drawArray[i + 1] = h;
				scar->va->drawArray[i + 5] = c;
			}
		}

		scar->va->DrawArrayTC(GL_QUADS);
	}
}


void CGroundDecalHandler::Draw(void)
{
	if (!drawDecals) {
		return;
	}

	glEnable(GL_TEXTURE_2D);
	glEnable(GL_BLEND);
	glBlendFunc(GL_SRC_ALPHA, GL_ONE_MINUS_SRC_ALPHA);
	glEnable(GL_ALPHA_TEST);
	glAlphaFunc(GL_GREATER, 0.01f);
	glEnable(GL_POLYGON_OFFSET_FILL);
	glPolygonOffset(-10, -200);
	glDepthMask(0);

	glActiveTextureARB(GL_TEXTURE1_ARB);
		glEnable(GL_TEXTURE_2D);
		glBindTexture(GL_TEXTURE_2D, readmap->GetShadingTexture());
		SetTexGen(1.0f / (gs->pwr2mapx * SQUARE_SIZE), 1.0f / (gs->pwr2mapy * SQUARE_SIZE), 0, 0);
		glTexEnvi(GL_TEXTURE_ENV, GL_COMBINE_RGB_ARB, GL_MODULATE);
		glTexEnvi(GL_TEXTURE_ENV, GL_COMBINE_ALPHA_ARB, GL_REPLACE);
		glTexEnvi(GL_TEXTURE_ENV, GL_SOURCE0_ALPHA_ARB, GL_PREVIOUS_ARB);
		glTexEnvi(GL_TEXTURE_ENV, GL_TEXTURE_ENV_MODE, GL_COMBINE_ARB);
	glActiveTextureARB(GL_TEXTURE0_ARB);


	if (shadowHandler && shadowHandler->drawShadows) {
		glActiveTextureARB(GL_TEXTURE2_ARB);
		glEnable(GL_TEXTURE_2D);
		glTexEnvi(GL_TEXTURE_ENV,GL_TEXTURE_ENV_MODE,GL_MODULATE);
		glBindTexture(GL_TEXTURE_2D, shadowHandler->shadowTexture);
		glTexParameteri(GL_TEXTURE_2D, GL_TEXTURE_COMPARE_MODE_ARB, GL_COMPARE_R_TO_TEXTURE);
		glTexParameteri(GL_TEXTURE_2D, GL_TEXTURE_COMPARE_FUNC_ARB, GL_LEQUAL);
		glTexParameteri(GL_TEXTURE_2D, GL_DEPTH_TEXTURE_MODE_ARB, GL_LUMINANCE);
		glActiveTextureARB(GL_TEXTURE0_ARB);
		glBindProgramARB(GL_FRAGMENT_PROGRAM_ARB, decalFP);
		glEnable(GL_FRAGMENT_PROGRAM_ARB );
		glBindProgramARB(GL_VERTEX_PROGRAM_ARB, decalVP);
		glEnable(GL_VERTEX_PROGRAM_ARB );
		glProgramEnvParameter4fARB(GL_VERTEX_PROGRAM_ARB, 10, 1.0f / (gs->pwr2mapx * SQUARE_SIZE), 1.0f / (gs->pwr2mapy * SQUARE_SIZE), 0, 1);
		float3 ac = mapInfo->light.groundAmbientColor * (210.0f / 255.0f);
		glProgramEnvParameter4fARB(GL_FRAGMENT_PROGRAM_ARB, 10, ac.x, ac.y, ac.z, 1);
		glProgramEnvParameter4fARB(GL_FRAGMENT_PROGRAM_ARB, 11, 0, 0, 0, mapInfo->light.groundShadowDensity);
		glMatrixMode(GL_MATRIX0_ARB);
		glLoadMatrixf(shadowHandler->shadowMatrix.m);
		glMatrixMode(GL_MODELVIEW);
	}

	GML_STDMUTEX_LOCK(decal); // Draw

	// create and draw the quads for each building decal
	for (std::vector<BuildingDecalType*>::iterator bdti = buildingDecalTypes.begin(); bdti != buildingDecalTypes.end(); ++bdti) {
		BuildingDecalType* bdt = *bdti;

		if (!bdt->buildingDecals.empty()) {
			glBindTexture(GL_TEXTURE_2D, bdt->texture);

			set<BuildingGroundDecal*>::iterator bgdi = bdt->buildingDecals.begin();

			while (bgdi != bdt->buildingDecals.end()) {
				BuildingGroundDecal* decal = *bgdi;

				if (decal->owner && decal->owner->buildProgress >= 0) {
					decal->alpha = decal->owner->buildProgress;
				} else if (!decal->gbOwner) {
					decal->alpha -= decal->alphaFalloff * gu->lastFrameTime * gs->speedFactor;
				}

				if (decal->alpha < 0.0f) {
					// make sure RemoveBuilding() won't try to modify this decal
					if (decal->owner) {
						decal->owner->buildingDecal = 0;
					}

					delete decal;

					set<BuildingGroundDecal*>::iterator next(bgdi); ++next;
					bdt->buildingDecals.erase(bgdi);
					bgdi = next;

					continue;
				}

				if (camera->InView(decal->pos, decal->radius) &&
					(!decal->owner || (decal->owner->losStatus[gu->myAllyTeam] & (LOS_INLOS | LOS_PREVLOS)) || gu->spectatingFullView)) {

					DrawBuildingDecal(decal);
				}

				bgdi++;
			}

		}
	}

	if (shadowHandler && shadowHandler->drawShadows) {
		glDisable(GL_FRAGMENT_PROGRAM_ARB);
		glDisable(GL_VERTEX_PROGRAM_ARB);
		glActiveTextureARB(GL_TEXTURE2_ARB);
		glTexParameteri(GL_TEXTURE_2D, GL_TEXTURE_COMPARE_MODE_ARB, GL_NONE);
		glTexParameteri(GL_TEXTURE_2D, GL_DEPTH_TEXTURE_MODE_ARB, GL_LUMINANCE);
		glDisable(GL_TEXTURE_2D);

		glActiveTextureARB(GL_TEXTURE1_ARB);
		glTexEnvi(GL_TEXTURE_ENV, GL_SOURCE0_RGB_ARB, GL_TEXTURE);
		glTexEnvi(GL_TEXTURE_ENV, GL_SOURCE1_RGB_ARB, GL_PREVIOUS_ARB);

		glActiveTextureARB(GL_TEXTURE0_ARB);
	}



	glPolygonOffset(-10, -20);

	unsigned char color[4] = {255, 255, 255, 255};
	unsigned char color2[4] = {255, 255, 255, 255};

	// create and draw the unit footprint quads
	for (std::vector<TrackType*>::iterator tti = trackTypes.begin(); tti != trackTypes.end(); ++tti) {
		if (!(*tti)->tracks.empty()) {
			TrackType* tt = *tti;
			set<UnitTrackStruct*>::iterator utsi = tt->tracks.begin();

			CVertexArray* va = GetVertexArray();
			va->Initialize();
			glBindTexture(GL_TEXTURE_2D, tt->texture);


			while (utsi != tt->tracks.end()) {
				UnitTrackStruct* track = *utsi;

				while (!track->parts.empty() && track->parts.front().creationTime < gs->frameNum - track->lifeTime) {
					track->parts.pop_front();
				}

				if (track->parts.empty()) {
					if (track->owner)
						track->owner->myTrack = 0;

					delete track;

					set<UnitTrackStruct*>::iterator next(utsi); ++next;
					tt->tracks.erase(utsi);
					utsi = next;

					continue;
				}

				if (camera->InView((track->parts.front().pos1 + track->parts.back().pos1) * 0.5f, track->parts.front().pos1.distance(track->parts.back().pos1) + 500)) {
					list<TrackPart>::iterator ppi = track->parts.begin();
					color2[3] = track->trackAlpha - (int) ((gs->frameNum - ppi->creationTime) * track->alphaFalloff);

					va->EnlargeArrays(track->parts.size()*4,0,VA_SIZE_TC);
					for (list<TrackPart>::iterator pi = ++track->parts.begin(); pi != track->parts.end(); ++pi) {
						color[3] = track->trackAlpha - (int) ((gs->frameNum - ppi->creationTime) * track->alphaFalloff);
						if (pi->connected) {
							va->AddVertexQTC(ppi->pos1, ppi->texPos, 0, color2);
							va->AddVertexQTC(ppi->pos2, ppi->texPos, 1, color2);
							va->AddVertexQTC(pi->pos2, pi->texPos, 1, color);
							va->AddVertexQTC(pi->pos1, pi->texPos, 0, color);
						}
						color2[3] = color[3];
						ppi = pi;
					}
				}

				utsi++;
			}

			va->DrawArrayTC(GL_QUADS);
		}
	}


	glBindTexture(GL_TEXTURE_2D, scarTex);
	glPolygonOffset(-10, -400);

	// create and draw the 16x16 quads for each ground scar
	for (std::list<Scar*>::iterator si = scars.begin(); si != scars.end(); ) {
		Scar* scar = *si;

		if (scar->lifeTime < gs->frameNum) {
			RemoveScar(*si, false);
			si = scars.erase(si);
			continue;
		}

		if (camera->InView(scar->pos, scar->radius + 16)) {
			DrawGroundScar(scar, groundScarAlphaFade);
		}

		++si;
	}


	glDisable(GL_POLYGON_OFFSET_FILL);
	glDisable(GL_BLEND);

	glActiveTextureARB(GL_TEXTURE1_ARB);
		glDisable(GL_TEXTURE_2D);
		glDisable(GL_TEXTURE_GEN_S);
		glDisable(GL_TEXTURE_GEN_T);
		glTexEnvi(GL_TEXTURE_ENV, GL_COMBINE_ALPHA_ARB, GL_MODULATE);
		glTexEnvi(GL_TEXTURE_ENV, GL_SOURCE0_ALPHA_ARB, GL_PREVIOUS_ARB);
		glTexEnvi(GL_TEXTURE_ENV, GL_SOURCE1_ALPHA_ARB, GL_TEXTURE);
		glTexEnvi(GL_TEXTURE_ENV, GL_TEXTURE_ENV_MODE, GL_MODULATE);
	glActiveTextureARB(GL_TEXTURE0_ARB);
}


void CGroundDecalHandler::Update(void)
{
	GML_STDMUTEX_LOCK(decal); // Update
	for(std::vector<CUnit *>::iterator i=moveUnits.begin(); i!=moveUnits.end(); ++i)
		UnitMovedNow(*i);
	moveUnits.clear();
}


void CGroundDecalHandler::UnitMoved(CUnit* unit)
{
	moveUnits.push_back(unit);
}


void CGroundDecalHandler::UnitMovedNow(CUnit* unit)
{
	if(decalLevel==0)
		return;

	int zp=(int(unit->pos.z)/SQUARE_SIZE*2);
	int xp=(int(unit->pos.x)/SQUARE_SIZE*2);
	int mp=zp*gs->hmapx+xp;
	if(mp<0)
		mp=0;
	if(mp>=gs->mapSquares/4)
		mp=gs->mapSquares/4-1;
	if(!mapInfo->terrainTypes[readmap->typemap[mp]].receiveTracks)
		return;

	TrackType* type=trackTypes[unit->unitDef->trackType];
	if(!unit->myTrack){
		UnitTrackStruct* ts=new UnitTrackStruct;
		ts->owner=unit;
		ts->lifeTime=(int)(30*decalLevel*unit->unitDef->trackStrength);
		ts->trackAlpha=(int)(unit->unitDef->trackStrength*25);
		ts->alphaFalloff=float(ts->trackAlpha)/float(ts->lifeTime);
		type->tracks.insert(ts);
		unit->myTrack=ts;
	}
	float3 pos=unit->pos+unit->frontdir*unit->unitDef->trackOffset;

	TrackPart tp;
	tp.pos1=pos+unit->rightdir*unit->unitDef->trackWidth*0.5f;
	tp.pos1.y=ground->GetHeight2(tp.pos1.x,tp.pos1.z);
	tp.pos2=pos-unit->rightdir*unit->unitDef->trackWidth*0.5f;
	tp.pos2.y=ground->GetHeight2(tp.pos2.x,tp.pos2.z);
	tp.creationTime=gs->frameNum;

	if(unit->myTrack->parts.empty()){
		tp.texPos=0;
		tp.connected=false;
	} else {
		tp.texPos=unit->myTrack->parts.back().texPos+tp.pos1.distance(unit->myTrack->parts.back().pos1)/unit->unitDef->trackWidth*unit->unitDef->trackStretch;
		tp.connected=unit->myTrack->parts.back().creationTime==gs->frameNum-8;
	}

	//if the unit is moving in a straight line only place marks at half the rate by replacing old ones
	if(unit->myTrack->parts.size()>1){
		list<TrackPart>::iterator pi=unit->myTrack->parts.end();
		--pi;
		list<TrackPart>::iterator pi2=pi;
		--pi;
		if(((tp.pos1+pi->pos1)*0.5f).SqDistance(pi2->pos1)<1){
			unit->myTrack->parts.back()=tp;
			return;
		}
	}

	unit->myTrack->parts.push_back(tp);
}


void CGroundDecalHandler::RemoveUnit(CUnit* unit)
{
	if(decalLevel==0)
		return;

	if(unit->myTrack){
		unit->myTrack->owner=0;
		unit->myTrack=0;
	}
}


int CGroundDecalHandler::GetTrackType(const std::string& name)
{

	if (decalLevel == 0) {
		return 0;
	}

	const std::string lowerName = StringToLower(name);

	int a = 0;
	std::vector<TrackType*>::iterator ti;
	for(ti = trackTypes.begin(); ti != trackTypes.end(); ++ti) {
		if ((*ti)->name == lowerName) {
			return a;
		}
		++a;
	}

	GML_STDMUTEX_LOCK(decal); // GetTrackType

	TrackType* tt = new TrackType;
	tt->name = lowerName;
	tt->texture = LoadTexture(lowerName);
	trackTypes.push_back(tt);

	return trackTypes.size() - 1;
}


unsigned int CGroundDecalHandler::LoadTexture(const std::string& name)
{
	std::string fullName = name;
	if (fullName.find_first_of('.') == string::npos) {
		fullName += ".bmp";
	}
	if ((fullName.find_first_of('\\') == string::npos) &&
	    (fullName.find_first_of('/')  == string::npos)) {
		fullName = string("bitmaps/tracks/") + fullName;
	}

	CBitmap bm;
	if (!bm.Load(fullName)) {
		throw content_error("Could not load ground decal from file " + fullName);
	}
	for (int y = 0; y < bm.ysize; ++y) {
		for (int x = 0; x < bm.xsize; ++x) {
			const int index = ((y * bm.xsize) + x) * 4;
			bm.mem[index + 3]    = bm.mem[index + 1];
			const int brightness = bm.mem[index + 0];
			bm.mem[index + 0] = (brightness * 90) / 255;
			bm.mem[index + 1] = (brightness * 60) / 255;
			bm.mem[index + 2] = (brightness * 30) / 255;
		}
	}

	return bm.CreateTexture(true);
}


void CGroundDecalHandler::AddExplosion(float3 pos, float damage, float radius)
{
	if (decalLevel == 0)
		return;

	GML_STDMUTEX_LOCK(decal); // AddExplosion

	float height = pos.y - ground->GetHeight2(pos.x, pos.z);
	if (height >= radius)
		return;

	pos.y -= height;
	radius -= height;

	if (radius < 5)
		return;

	if (damage > radius * 30)
		damage = radius * 30;

	damage *= (radius) / (radius + height);
	if (radius > damage * 0.25f)
		radius = damage * 0.25f;

	if (damage > 400)
		damage = 400 + sqrt(damage - 399);

	pos.CheckInBounds();

	Scar* s = new Scar;
	s->pos = pos;
	s->radius = radius * 1.4f;
	s->creationTime = gs->frameNum;
	s->startAlpha = max(50.f, min(255.f, damage));
	float lifeTime = decalLevel * (damage) * 3;
	s->alphaFalloff = s->startAlpha / (lifeTime);
	s->lifeTime = (int) (gs->frameNum + lifeTime);
	s->texOffsetX = (gu->usRandInt() & 128)? 0: 0.5f;
	s->texOffsetY = (gu->usRandInt() & 128)? 0: 0.5f;

	s->x1 = (int) max(0.f,                  (pos.x - radius) / 16.0f    );
	s->x2 = (int) min(float(gs->hmapx - 1), (pos.x + radius) / 16.0f + 1);
	s->y1 = (int) max(0.f,                  (pos.z - radius) / 16.0f    );
	s->y2 = (int) min(float(gs->hmapy - 1), (pos.z + radius) / 16.0f + 1);

	s->basesize = (s->x2 - s->x1) * (s->y2 - s->y1);
	s->overdrawn = 0;
	s->lastTest = 0;

	TestOverlaps(s);

	int x1 = s->x1 / 16;
	int x2 = min(scarFieldX - 1, s->x2 / 16);
	int y1 = s->y1 / 16;
	int y2 = min(scarFieldY - 1, s->y2 / 16);

	for (int y = y1; y <= y2; ++y) {
		for (int x = x1; x <= x2; ++x) {
			std::set<Scar*>* quad = &scarField[y * scarFieldX + x];
			quad->insert(s);
		}
	}

	scars.push_back(s);
}


void CGroundDecalHandler::LoadScar(const std::string& file, unsigned char* buf,
                                   int xoffset, int yoffset)
{
	CBitmap bm;
	if (!bm.Load(file)) {
		throw content_error("Could not load scar from file " + file);
	}
	for (int y = 0; y < bm.ysize; ++y) {
		for (int x = 0; x < bm.xsize; ++x) {
			const int memIndex = ((y * bm.xsize) + x) * 4;
			const int bufIndex = (((y + yoffset) * 512) + x + xoffset) * 4;
			buf[bufIndex + 3]    = bm.mem[memIndex + 1];
			const int brightness = bm.mem[memIndex + 0];
			buf[bufIndex + 0] = (brightness * 90) / 255;
			buf[bufIndex + 1] = (brightness * 60) / 255;
			buf[bufIndex + 2] = (brightness * 30) / 255;
		}
	}
}


int CGroundDecalHandler::OverlapSize(Scar* s1, Scar* s2)
{
	if(s1->x1>=s2->x2 || s1->x2<=s2->x1)
		return 0;
	if(s1->y1>=s2->y2 || s1->y2<=s2->y1)
		return 0;

	int xs;
	if(s1->x1<s2->x1)
		xs=s1->x2-s2->x1;
	else
		xs=s2->x2-s1->x1;

	int ys;
	if(s1->y1<s2->y1)
		ys=s1->y2-s2->y1;
	else
		ys=s2->y2-s1->y1;

	return xs*ys;
}


void CGroundDecalHandler::TestOverlaps(Scar* scar)
{
	int x1=scar->x1/16;
	int x2=min(scarFieldX-1,scar->x2/16);
	int y1=scar->y1/16;
	int y2=min(scarFieldY-1,scar->y2/16);

	++lastTest;

	for(int y=y1;y<=y2;++y){
		for(int x=x1;x<=x2;++x){
			std::set<Scar*>* quad=&scarField[y*scarFieldX+x];
			bool redoScan=false;
			do {
				redoScan=false;
				for(std::set<Scar*>::iterator si=quad->begin();si!=quad->end();++si){
					if(lastTest!=(*si)->lastTest && scar->lifeTime>=(*si)->lifeTime){
						Scar* tested=*si;
						tested->lastTest=lastTest;
						int overlap=OverlapSize(scar,tested);
						if(overlap>0 && tested->basesize>0){
							float part=overlap/tested->basesize;
							tested->overdrawn+=part;
							if(tested->overdrawn>maxOverlap){
								RemoveScar(tested,true);
								redoScan=true;
								break;
							}
						}
					}
				}
			} while(redoScan);
		}
	}
}


void CGroundDecalHandler::RemoveScar(Scar* scar, bool removeFromScars)
{
	int x1 = scar->x1 / 16;
	int x2 = min(scarFieldX - 1, scar->x2 / 16);
	int y1 = scar->y1 / 16;
	int y2 = min(scarFieldY - 1, scar->y2 / 16);

	for (int y = y1;y <= y2; ++y) {
		for (int x = x1; x <= x2; ++x) {
			std::set<Scar*>* quad = &scarField[y * scarFieldX + x];
			quad->erase(scar);
		}
	}

	if (removeFromScars)
		scars.remove(scar);

	delete scar;
}


void CGroundDecalHandler::AddBuilding(CBuilding* building)
{
	if (decalLevel == 0)
		return;

	GML_STDMUTEX_LOCK(decal); // AddBuilding

	BuildingDecalType* type = buildingDecalTypes[building->unitDef->buildingDecalType];
	BuildingGroundDecal* decal = new BuildingGroundDecal;

	int posx = int(building->pos.x / 8);
	int posy = int(building->pos.z / 8);
	int sizex = building->unitDef->buildingDecalSizeX;
	int sizey = building->unitDef->buildingDecalSizeY;

	decal->owner = building;
	decal->gbOwner = 0;
	decal->alphaFalloff = building->unitDef->buildingDecalDecaySpeed;
	decal->alpha = 0;
	decal->pos = building->pos;
	decal->radius = sqrt((float) (sizex * sizex + sizey * sizey)) * 8 + 20;
	decal->facing = building->buildFacing;

	decal->xsize = sizex * 2;
	decal->ysize = sizey * 2;

	if (building->buildFacing == 1 || building->buildFacing == 3) {
		// swap xsize and ysize if building faces East or West
		std::swap(decal->xsize, decal->ysize);
	}

	decal->posx = posx - (decal->xsize / 2);
	decal->posy = posy - (decal->ysize / 2);

	building->buildingDecal = decal;
	type->buildingDecals.insert(decal);
}


void CGroundDecalHandler::RemoveBuilding(CBuilding* building, CUnitDrawer::GhostBuilding* gb)
{
	GML_STDMUTEX_LOCK(decal); // RemoveBuilding

	BuildingGroundDecal* decal = building->buildingDecal;
	if (!decal)
		return;

	decal->owner = 0;
	decal->gbOwner = gb;
	building->buildingDecal = 0;
}


/**
 * @brief immediately remove a building's ground decal, if any (without fade out)
 */
void CGroundDecalHandler::ForceRemoveBuilding(CBuilding* building)
{
	if (!building || !building->buildingDecal)
		return;

	std::vector<BuildingDecalType*>& types = buildingDecalTypes;
	std::vector<BuildingDecalType*>::iterator bdt;

	for (bdt = types.begin(); bdt != types.end(); ++bdt) {
		std::set<BuildingGroundDecal*>& decals = (*bdt)->buildingDecals;
		std::set<BuildingGroundDecal*>::iterator bgd = decals.find(building->buildingDecal);
		if (bgd != decals.end()) {
			BuildingGroundDecal* decal = *bgd;
			decals.erase(bgd);
			building->buildingDecal = NULL;
			delete decal;
		}
	}
}


int CGroundDecalHandler::GetBuildingDecalType(const std::string& name)
{
	if (decalLevel == 0) {
		return 0;
	}

	const std::string lowerName = StringToLower(name);

	int a = 0;
	std::vector<BuildingDecalType*>::iterator bi;
	for (bi = buildingDecalTypes.begin(); bi != buildingDecalTypes.end(); ++bi) {
		if ((*bi)->name == lowerName) {
			return a;
		}
		++a;
	}

	GML_STDMUTEX_LOCK(decal); // GetBuildingDecalType

	BuildingDecalType* tt = new BuildingDecalType;
	tt->name = lowerName;
	const std::string fullName = "unittextures/" + lowerName;
	CBitmap bm;
	if (!bm.Load(fullName)) {
		throw content_error("Could not load building decal from file " + fullName);
	}

	tt->texture = bm.CreateTexture(true);
	buildingDecalTypes.push_back(tt);

	return (buildingDecalTypes.size() - 1);
}


void CGroundDecalHandler::SetTexGen(float scalex,float scaley, float offsetx, float offsety)
{
	GLfloat plan[]={scalex,0,0,offsetx};
	glTexGeni(GL_S,GL_TEXTURE_GEN_MODE,GL_EYE_LINEAR);
	glTexGenfv(GL_S,GL_EYE_PLANE,plan);
	glEnable(GL_TEXTURE_GEN_S);
	GLfloat plan2[]={0,0,scaley,offsety};
	glTexGeni(GL_T,GL_TEXTURE_GEN_MODE,GL_EYE_LINEAR);
	glTexGenfv(GL_T,GL_EYE_PLANE,plan2);
	glEnable(GL_TEXTURE_GEN_T);
}
>>>>>>> 47f49b14
<|MERGE_RESOLUTION|>--- conflicted
+++ resolved
@@ -1,4 +1,3 @@
-<<<<<<< HEAD
 #include "StdAfx.h"
 #include <algorithm>
 #include <cctype>
@@ -1031,1039 +1030,4 @@
 	glTexGeni(GL_T,GL_TEXTURE_GEN_MODE,GL_EYE_LINEAR);
 	glTexGenfv(GL_T,GL_EYE_PLANE,plan2);
 	glEnable(GL_TEXTURE_GEN_T);
-}
-=======
-#include "StdAfx.h"
-#include <algorithm>
-#include <cctype>
-#include "mmgr.h"
-
-#include "GroundDecalHandler.h"
-#include "Game/Camera.h"
-#include "Lua/LuaParser.h"
-#include "Map/BaseGroundDrawer.h"
-#include "Map/Ground.h"
-#include "Map/MapInfo.h"
-#include "Map/ReadMap.h"
-#include "ConfigHandler.h"
-#include "ShadowHandler.h"
-#include "GL/VertexArray.h"
-#include "Textures/Bitmap.h"
-#include "Sim/Units/Unit.h"
-#include "Sim/Units/UnitDef.h"
-#include "Sim/Units/UnitTypes/Building.h"
-#include "GlobalUnsynced.h"
-#include "LogOutput.h"
-#include "Util.h"
-#include "Exceptions.h"
-
-using std::list;
-using std::min;
-using std::max;
-
-CGroundDecalHandler* groundDecals = NULL;
-
-
-CGroundDecalHandler::CGroundDecalHandler(void)
-{
-	drawDecals = false;
-	decalLevel = std::max(0, configHandler.Get("GroundDecals", 1));
-	groundScarAlphaFade = configHandler.Get("GroundScarAlphaFade", 0);
-
-	if (decalLevel == 0) {
-		return;
-	}
-
-	drawDecals = true;
-
-	unsigned char* buf=new unsigned char[512*512*4];
-	memset(buf,0,512*512*4);
-
-	LuaParser resourcesParser("gamedata/resources.lua",
-	                          SPRING_VFS_MOD_BASE, SPRING_VFS_ZIP);
-	if (!resourcesParser.Execute()) {
-		logOutput.Print(resourcesParser.GetErrorLog());
-	}
-
-	const LuaTable scarsTable = resourcesParser.GetRoot().SubTable("graphics").SubTable("scars");
-	LoadScar("bitmaps/" + scarsTable.GetString(2, "scars/scar2.bmp"), buf, 0,   0);
-	LoadScar("bitmaps/" + scarsTable.GetString(3, "scars/scar3.bmp"), buf, 256, 0);
-	LoadScar("bitmaps/" + scarsTable.GetString(1, "scars/scar1.bmp"), buf, 0,   256);
-	LoadScar("bitmaps/" + scarsTable.GetString(4, "scars/scar4.bmp"), buf, 256, 256);
-
-	glGenTextures(1, &scarTex);
-	glBindTexture(GL_TEXTURE_2D, scarTex);
-	glTexParameteri(GL_TEXTURE_2D,GL_TEXTURE_MAG_FILTER,GL_LINEAR);
-	glTexParameteri(GL_TEXTURE_2D,GL_TEXTURE_MIN_FILTER,GL_LINEAR_MIPMAP_NEAREST);
-//	glTexParameteri(GL_TEXTURE_2D, GL_TEXTURE_WRAP_S, GL_CLAMP_TO_EDGE);
-//	glTexParameteri(GL_TEXTURE_2D, GL_TEXTURE_WRAP_T, GL_CLAMP_TO_EDGE);
-	glBuildMipmaps(GL_TEXTURE_2D,GL_RGBA8 ,512, 512, GL_RGBA, GL_UNSIGNED_BYTE, buf);
-
-	scarFieldX=gs->mapx/32;
-	scarFieldY=gs->mapy/32;
-	scarField=new std::set<Scar*>[scarFieldX*scarFieldY];
-
-	lastTest=0;
-	maxOverlap=decalLevel+1;
-
-	delete[] buf;
-
-	if(shadowHandler->canUseShadows){
-		decalVP=LoadVertexProgram("grounddecals.vp");
-		decalFP=LoadFragmentProgram("grounddecals.fp");
-	}
-}
-
-
-CGroundDecalHandler::~CGroundDecalHandler(void)
-{
-	for(std::vector<TrackType*>::iterator tti=trackTypes.begin();tti!=trackTypes.end();++tti){
-		for(set<UnitTrackStruct*>::iterator ti=(*tti)->tracks.begin();ti!=(*tti)->tracks.end();++ti){
-			delete *ti;
-		}
-		glDeleteTextures (1, &(*tti)->texture);
-		delete *tti;
-	}
-	for(std::vector<BuildingDecalType*>::iterator tti=buildingDecalTypes.begin();tti!=buildingDecalTypes.end();++tti){
-		for(set<BuildingGroundDecal*>::iterator ti=(*tti)->buildingDecals.begin();ti!=(*tti)->buildingDecals.end();++ti){
-			if((*ti)->owner)
-				(*ti)->owner->buildingDecal=0;
-			if((*ti)->gbOwner)
-				(*ti)->gbOwner->decal=0;
-			delete *ti;
-		}
-		glDeleteTextures (1, &(*tti)->texture);
-		delete *tti;
-	}
-	for(std::list<Scar*>::iterator si=scars.begin();si!=scars.end();++si){
-		delete *si;
-	}
-	if(decalLevel!=0){
-		delete[] scarField;
-
-		glDeleteTextures(1,&scarTex);
-	}
-	if(shadowHandler->canUseShadows){
-		glSafeDeleteProgram(decalVP);
-		glSafeDeleteProgram(decalFP);
-	}
-}
-
-
-
-static inline void AddQuadVertices(CVertexArray* va, int x, float* yv, int z, const float* uv, unsigned char* color)
-{
-	#define HEIGHT2WORLD(x) ((x) << 3)
-	#define VERTEX(x, y, z) float3(HEIGHT2WORLD((x)), (y), HEIGHT2WORLD((z)))
-	va->AddVertexTC( VERTEX(x    , yv[0], z    ),   uv[0], uv[1],   color);
-	va->AddVertexTC( VERTEX(x + 1, yv[1], z    ),   uv[2], uv[3],   color);
-	va->AddVertexTC( VERTEX(x + 1, yv[2], z + 1),   uv[4], uv[5],   color);
-	va->AddVertexTC( VERTEX(x    , yv[3], z + 1),   uv[6], uv[7],   color);
-	#undef VERTEX
-	#undef HEIGHT2WORLD
-}
-
-
-inline void CGroundDecalHandler::DrawBuildingDecal(BuildingGroundDecal* decal)
-{
-	const float* hm = readmap->GetHeightmap();
-	const int gsmx = gs->mapx;
-	const int gsmx1 = gsmx + 1;
-	const int gsmy = gs->mapy;
-
-	float yv[4] = {0.0f};
-	float uv[8] = {0.0f};
-	unsigned char color[4] = {255, 255, 255, int(decal->alpha * 255)};
-
-	#ifndef DEBUG
-	#define HEIGHT(z, x) (hm[((z) * gsmx1) + (x)])
-	#else
-	#define HEIGHT(z, x) (assert((z) <= gsmy), assert((x) <= gsmx), (hm[((z) * gsmx1) + (x)]))
-	#endif
-
-	if (!decal->va) {
-		// NOTE: this really needs CLOD'ing
-		decal->va = new CVertexArray();
-		decal->va->Initialize();
-
-		const float xts = 1.0f / decal->xsize;
-		const float yts = 1.0f / decal->ysize;
-
-		int xMin = 0, xMax = decal->xsize;			// x-extends in local decal-space (heightmap scale)
-		int zMin = 0, zMax = decal->ysize;			// z-extends in local decal-space (heightmap scale)
-		int tlx = decal->posx + xMin, blx = tlx;	// heightmap x-coor of {top, bottom}-left   quad vertex
-		int trx = decal->posx + xMax, brx = trx;	// heightmap x-coor of {top, bottom}-right  quad vertex
-		int tlz = decal->posy + zMin, trz = tlz;	// heightmap z-coor of top-{left, right}    quad vertex
-		int brz = decal->posy + zMax, blz = brz;	// heightmap z-coor of bottom-{left, right} quad vertex
-
-		switch (decal->facing) {
-			case 0: { // South (determines our reference texcoors)
-				// clip the quad vertices and texcoors against the map boundaries
-				if (tlx <    0) { xMin -= tlx       ;   tlx =    0; blx = tlx; }
-				if (trx > gsmx) { xMax -= trx - gsmx;   trx = gsmx; brx = trx; }
-				if (tlz <    0) { zMin -= tlz       ;   tlz =    0; trz = tlz; }
-				if (brz > gsmy) { zMax -= brz - gsmy;   brz = gsmy; blz = brz; }
-
-				for (int x = xMin; x < xMax; x++) {
-					const int xh = tlx + x;
-					if (xh >= gsmx)
-						break;
-
-					for (int z = zMin; z < zMax; z++) {
-						const int zh = tlz + z;
-						if (zh >= gsmy)
-							break;
-
-						// (htl, htr, hbr, hbl)
-						yv[0] = HEIGHT(zh,     xh    ); yv[1] = HEIGHT(zh,     xh + 1);
-						yv[2] = HEIGHT(zh + 1, xh + 1); yv[3] = HEIGHT(zh + 1, xh    );
-
-						// (utl, vtl),  (utr, vtr)
-						// (ubr, vbr),  (ubl, vbl)
-						uv[0] = (x    ) * xts; uv[1] = (z    ) * yts; // uv = (0, 0)
-						uv[2] = (x + 1) * xts; uv[3] = (z    ) * yts; // uv = (1, 0)
-						uv[4] = (x + 1) * xts; uv[5] = (z + 1) * yts; // uv = (1, 1)
-						uv[6] = (x    ) * xts; uv[7] = (z + 1) * yts; // uv = (0, 1)
-
-						AddQuadVertices(decal->va, xh, yv, zh, uv, color);
-					}
-				}
-			} break;
-
-			case 1: { // East
-				if (tlx <    0) { zMin -= tlx       ; tlx =    0; blx = tlx; }
-				if (trx > gsmx) { zMax -= trx - gsmx; trx = gsmx; brx = trx; }
-				if (tlz <    0) { xMax += tlz       ; tlz =    0; trz = tlz; }
-				if (brz > gsmy) { xMin += brz - gsmy; brz = gsmy; blz = brz; }
-
-				for (int x = xMin; x < xMax; x++) {
-					const int xh = tlx + x;
-					if (xh >= gsmx)
-						break;
-
-					for (int z = zMin; z < zMax; z++) {
-						const int zh = tlz + z;
-						if (zh >= gsmy)
-							break;
-
-						yv[0] = HEIGHT(zh,     xh    ); yv[1] = HEIGHT(zh,     xh + 1);
-						yv[2] = HEIGHT(zh + 1, xh + 1); yv[3] = HEIGHT(zh + 1, xh    );
-
-						uv[0] = 1.0f - (z    ) * yts; uv[1] = (x    ) * xts; // uv = (1, 0)
-						uv[2] = 1.0f - (z    ) * yts; uv[3] = (x + 1) * xts; // uv = (1, 1)
-						uv[4] = 1.0f - (z + 1) * yts; uv[5] = (x + 1) * xts; // uv = (0, 1)
-						uv[6] = 1.0f - (z + 1) * yts; uv[7] = (x    ) * xts; // uv = (0, 0)
-
-						AddQuadVertices(decal->va, xh, yv, zh, uv, color);
-					}
-				}
-			} break;
-
-			case 2: { // North
-				if (tlx <    0) { xMax += tlx       ; tlx =    0; blx = tlx; }
-				if (trx > gsmx) { xMin += trx - gsmx; trx = gsmx; brx = trx; }
-				if (tlz <    0) { zMax += tlz       ; tlz =    0; trz = tlz; }
-				if (brz > gsmy) { zMin += brz - gsmy; brz = gsmy; blz = brz; }
-
-				for (int x = xMin; x < xMax; x++) {
-					const int xh = tlx + x;
-					if (xh >= gsmx)
-						break;
-
-					for (int z = zMin; z < zMax; z++) {
-						const int zh = tlz + z;
-						if (zh >= gsmy)
-							break;
-
-						yv[0] = HEIGHT(zh,     xh    ); yv[1] = HEIGHT(zh,     xh + 1);
-						yv[2] = HEIGHT(zh + 1, xh + 1); yv[3] = HEIGHT(zh + 1, xh    );
-
-						uv[0] = (xMax - x    ) * xts; uv[1] = (zMax - z    ) * yts; // uv = (1, 1)
-						uv[2] = (xMax - x - 1) * xts; uv[3] = (zMax - z    ) * yts; // uv = (0, 1)
-						uv[4] = (xMax - x - 1) * xts; uv[5] = (zMax - z - 1) * yts; // uv = (0, 0)
-						uv[6] = (xMax - x    ) * xts; uv[7] = (zMax - z - 1) * yts; // uv = (1, 0)
-
-						AddQuadVertices(decal->va, xh, yv, zh, uv, color);
-					}
-				}
-			} break;
-
-			case 3: { // West
-				if (tlx <    0) { zMax += tlx       ; tlx =    0; blx = tlx; }
-				if (trx > gsmx) { zMin += trx - gsmx; trx = gsmx; brx = trx; }
-				if (tlz <    0) { xMin -= tlz       ; tlz =    0; trz = tlz; }
-				if (brz > gsmy) { xMax -= brz - gsmy; brz = gsmy; blz = brz; }
-
-				for (int x = xMin; x < xMax; x++) {
-					const int xh = tlx + x;
-					if (xh >= gsmx)
-						break;
-
-					for (int z = zMin; z < zMax; z++) {
-						const int zh = tlz + z;
-						if (zh >= gsmy)
-							break;
-
-						yv[0] = HEIGHT(zh,     xh    ); yv[1] = HEIGHT(zh,     xh + 1);
-						yv[2] = HEIGHT(zh + 1, xh + 1); yv[3] = HEIGHT(zh + 1, xh    );
-
-						uv[0] = (z    ) * yts; uv[1] = 1.0f - (x    ) * xts; // uv = (0, 1)
-						uv[2] = (z    ) * yts; uv[3] = 1.0f - (x + 1) * xts; // uv = (0, 0)
-						uv[4] = (z + 1) * yts; uv[5] = 1.0f - (x + 1) * xts; // uv = (1, 0)
-						uv[6] = (z + 1) * yts; uv[7] = 1.0f - (x    ) * xts; // uv = (1, 1)
-
-						AddQuadVertices(decal->va, xh, yv, zh, uv, color);
-					}
-				}
-			} break;
-		}
-	} else {
-		const float c = *((float*) (color));
-		const int start = 0;
-		const int stride = 6;
-		const int sdi = decal->va->drawIndex();
-
-		for (int i = start; i < sdi; i += stride) {
-			const int x = int(decal->va->drawArray[i + 0]) >> 3;
-			const int z = int(decal->va->drawArray[i + 2]) >> 3;
-			const float h = hm[z * gsmx1 + x];
-
-			// update the height and alpha
-			decal->va->drawArray[i + 1] = h;
-			decal->va->drawArray[i + 5] = c;
-		}
-
-		decal->va->DrawArrayTC(GL_QUADS);
-	}
-
-	#undef HEIGHT
-}
-
-
-inline void CGroundDecalHandler::DrawGroundScar(CGroundDecalHandler::Scar* scar, bool fade)
-{
-	const float* hm = readmap->GetHeightmap();
-	const int gsmx = gs->mapx;
-	const int gsmx1 = gsmx + 1;
-
-	unsigned char color[4] = {255, 255, 255, 255};
-
-	if (!scar->va) {
-		scar->va = new CVertexArray();
-		scar->va->Initialize();
-
-		float3 pos = scar->pos;
-		const float radius = scar->radius;
-		const float radius4 = radius * 4.0f;
-		const float tx = scar->texOffsetX;
-		const float ty = scar->texOffsetY;
-
-		int sx = (int) max(0.0f,                 (pos.x - radius) * 0.0625f);
-		int ex = (int) min(float(gs->hmapx - 1), (pos.x + radius) * 0.0625f);
-		int sz = (int) max(0.0f,                 (pos.z - radius) * 0.0625f);
-		int ez = (int) min(float(gs->hmapy - 1), (pos.z + radius) * 0.0625f);
-
-		// create the scar texture-quads
-		float px1 = sx * 16;
-		for (int x = sx; x <= ex; ++x) {
-			//const float* hm2 = hm;
-			float px2 = px1 + 16;
-			float pz1 = sz * 16;
-
-			for (int z = sz; z <= ez; ++z) {
-				float pz2 = pz1 + 16;
-				float tx1 = min(0.5f, (pos.x - px1) / radius4 + 0.25f);
-				float tx2 = max(0.0f, (pos.x - px2) / radius4 + 0.25f);
-				float tz1 = min(0.5f, (pos.z - pz1) / radius4 + 0.25f);
-				float tz2 = max(0.0f, (pos.z - pz2) / radius4 + 0.25f);
-				float h1 = ground->GetHeight2(px1, pz1);
-				float h2 = ground->GetHeight2(px2, pz1);
-				float h3 = ground->GetHeight2(px2, pz2);
-				float h4 = ground->GetHeight2(px1, pz2);
-
-				scar->va->AddVertexTC(float3(px1, h1, pz1), tx1 + tx, tz1 + ty, color);
-				scar->va->AddVertexTC(float3(px2, h2, pz1), tx2 + tx, tz1 + ty, color);
-				scar->va->AddVertexTC(float3(px2, h3, pz2), tx2 + tx, tz2 + ty, color);
-				scar->va->AddVertexTC(float3(px1, h4, pz2), tx1 + tx, tz2 + ty, color);
-				//hm2 += gsmx12;
-				pz1 = pz2;
-			}
-
-			//hm2 += 2;
-			px1 = px2;
-		}
-	} else {
-		if (fade) {
-			if (scar->creationTime + 10 > gs->frameNum) {
-				color[3] = (int) (scar->startAlpha * (gs->frameNum - scar->creationTime) * 0.1f);
-			} else {
-				color[3] = (int) (scar->startAlpha - (gs->frameNum - scar->creationTime) * scar->alphaFalloff);
-			}
-
-			const float c = *((float*) (color));
-			const int start = 0;
-			const int stride = 6;
-			const int sdi = scar->va->drawIndex();
-
-			for (int i = start; i < sdi; i += stride) {
-				const int x = int(scar->va->drawArray[i + 0]) >> 3;
-				const int z = int(scar->va->drawArray[i + 2]) >> 3;
-				const float h = hm[z * gsmx1 + x];
-
-				// update the height and alpha
-				scar->va->drawArray[i + 1] = h;
-				scar->va->drawArray[i + 5] = c;
-			}
-		}
-
-		scar->va->DrawArrayTC(GL_QUADS);
-	}
-}
-
-
-void CGroundDecalHandler::Draw(void)
-{
-	if (!drawDecals) {
-		return;
-	}
-
-	glEnable(GL_TEXTURE_2D);
-	glEnable(GL_BLEND);
-	glBlendFunc(GL_SRC_ALPHA, GL_ONE_MINUS_SRC_ALPHA);
-	glEnable(GL_ALPHA_TEST);
-	glAlphaFunc(GL_GREATER, 0.01f);
-	glEnable(GL_POLYGON_OFFSET_FILL);
-	glPolygonOffset(-10, -200);
-	glDepthMask(0);
-
-	glActiveTextureARB(GL_TEXTURE1_ARB);
-		glEnable(GL_TEXTURE_2D);
-		glBindTexture(GL_TEXTURE_2D, readmap->GetShadingTexture());
-		SetTexGen(1.0f / (gs->pwr2mapx * SQUARE_SIZE), 1.0f / (gs->pwr2mapy * SQUARE_SIZE), 0, 0);
-		glTexEnvi(GL_TEXTURE_ENV, GL_COMBINE_RGB_ARB, GL_MODULATE);
-		glTexEnvi(GL_TEXTURE_ENV, GL_COMBINE_ALPHA_ARB, GL_REPLACE);
-		glTexEnvi(GL_TEXTURE_ENV, GL_SOURCE0_ALPHA_ARB, GL_PREVIOUS_ARB);
-		glTexEnvi(GL_TEXTURE_ENV, GL_TEXTURE_ENV_MODE, GL_COMBINE_ARB);
-	glActiveTextureARB(GL_TEXTURE0_ARB);
-
-
-	if (shadowHandler && shadowHandler->drawShadows) {
-		glActiveTextureARB(GL_TEXTURE2_ARB);
-		glEnable(GL_TEXTURE_2D);
-		glTexEnvi(GL_TEXTURE_ENV,GL_TEXTURE_ENV_MODE,GL_MODULATE);
-		glBindTexture(GL_TEXTURE_2D, shadowHandler->shadowTexture);
-		glTexParameteri(GL_TEXTURE_2D, GL_TEXTURE_COMPARE_MODE_ARB, GL_COMPARE_R_TO_TEXTURE);
-		glTexParameteri(GL_TEXTURE_2D, GL_TEXTURE_COMPARE_FUNC_ARB, GL_LEQUAL);
-		glTexParameteri(GL_TEXTURE_2D, GL_DEPTH_TEXTURE_MODE_ARB, GL_LUMINANCE);
-		glActiveTextureARB(GL_TEXTURE0_ARB);
-		glBindProgramARB(GL_FRAGMENT_PROGRAM_ARB, decalFP);
-		glEnable(GL_FRAGMENT_PROGRAM_ARB );
-		glBindProgramARB(GL_VERTEX_PROGRAM_ARB, decalVP);
-		glEnable(GL_VERTEX_PROGRAM_ARB );
-		glProgramEnvParameter4fARB(GL_VERTEX_PROGRAM_ARB, 10, 1.0f / (gs->pwr2mapx * SQUARE_SIZE), 1.0f / (gs->pwr2mapy * SQUARE_SIZE), 0, 1);
-		float3 ac = mapInfo->light.groundAmbientColor * (210.0f / 255.0f);
-		glProgramEnvParameter4fARB(GL_FRAGMENT_PROGRAM_ARB, 10, ac.x, ac.y, ac.z, 1);
-		glProgramEnvParameter4fARB(GL_FRAGMENT_PROGRAM_ARB, 11, 0, 0, 0, mapInfo->light.groundShadowDensity);
-		glMatrixMode(GL_MATRIX0_ARB);
-		glLoadMatrixf(shadowHandler->shadowMatrix.m);
-		glMatrixMode(GL_MODELVIEW);
-	}
-
-	GML_STDMUTEX_LOCK(decal); // Draw
-
-	// create and draw the quads for each building decal
-	for (std::vector<BuildingDecalType*>::iterator bdti = buildingDecalTypes.begin(); bdti != buildingDecalTypes.end(); ++bdti) {
-		BuildingDecalType* bdt = *bdti;
-
-		if (!bdt->buildingDecals.empty()) {
-			glBindTexture(GL_TEXTURE_2D, bdt->texture);
-
-			set<BuildingGroundDecal*>::iterator bgdi = bdt->buildingDecals.begin();
-
-			while (bgdi != bdt->buildingDecals.end()) {
-				BuildingGroundDecal* decal = *bgdi;
-
-				if (decal->owner && decal->owner->buildProgress >= 0) {
-					decal->alpha = decal->owner->buildProgress;
-				} else if (!decal->gbOwner) {
-					decal->alpha -= decal->alphaFalloff * gu->lastFrameTime * gs->speedFactor;
-				}
-
-				if (decal->alpha < 0.0f) {
-					// make sure RemoveBuilding() won't try to modify this decal
-					if (decal->owner) {
-						decal->owner->buildingDecal = 0;
-					}
-
-					delete decal;
-
-					set<BuildingGroundDecal*>::iterator next(bgdi); ++next;
-					bdt->buildingDecals.erase(bgdi);
-					bgdi = next;
-
-					continue;
-				}
-
-				if (camera->InView(decal->pos, decal->radius) &&
-					(!decal->owner || (decal->owner->losStatus[gu->myAllyTeam] & (LOS_INLOS | LOS_PREVLOS)) || gu->spectatingFullView)) {
-
-					DrawBuildingDecal(decal);
-				}
-
-				bgdi++;
-			}
-
-		}
-	}
-
-	if (shadowHandler && shadowHandler->drawShadows) {
-		glDisable(GL_FRAGMENT_PROGRAM_ARB);
-		glDisable(GL_VERTEX_PROGRAM_ARB);
-		glActiveTextureARB(GL_TEXTURE2_ARB);
-		glTexParameteri(GL_TEXTURE_2D, GL_TEXTURE_COMPARE_MODE_ARB, GL_NONE);
-		glTexParameteri(GL_TEXTURE_2D, GL_DEPTH_TEXTURE_MODE_ARB, GL_LUMINANCE);
-		glDisable(GL_TEXTURE_2D);
-
-		glActiveTextureARB(GL_TEXTURE1_ARB);
-		glTexEnvi(GL_TEXTURE_ENV, GL_SOURCE0_RGB_ARB, GL_TEXTURE);
-		glTexEnvi(GL_TEXTURE_ENV, GL_SOURCE1_RGB_ARB, GL_PREVIOUS_ARB);
-
-		glActiveTextureARB(GL_TEXTURE0_ARB);
-	}
-
-
-
-	glPolygonOffset(-10, -20);
-
-	unsigned char color[4] = {255, 255, 255, 255};
-	unsigned char color2[4] = {255, 255, 255, 255};
-
-	// create and draw the unit footprint quads
-	for (std::vector<TrackType*>::iterator tti = trackTypes.begin(); tti != trackTypes.end(); ++tti) {
-		if (!(*tti)->tracks.empty()) {
-			TrackType* tt = *tti;
-			set<UnitTrackStruct*>::iterator utsi = tt->tracks.begin();
-
-			CVertexArray* va = GetVertexArray();
-			va->Initialize();
-			glBindTexture(GL_TEXTURE_2D, tt->texture);
-
-
-			while (utsi != tt->tracks.end()) {
-				UnitTrackStruct* track = *utsi;
-
-				while (!track->parts.empty() && track->parts.front().creationTime < gs->frameNum - track->lifeTime) {
-					track->parts.pop_front();
-				}
-
-				if (track->parts.empty()) {
-					if (track->owner)
-						track->owner->myTrack = 0;
-
-					delete track;
-
-					set<UnitTrackStruct*>::iterator next(utsi); ++next;
-					tt->tracks.erase(utsi);
-					utsi = next;
-
-					continue;
-				}
-
-				if (camera->InView((track->parts.front().pos1 + track->parts.back().pos1) * 0.5f, track->parts.front().pos1.distance(track->parts.back().pos1) + 500)) {
-					list<TrackPart>::iterator ppi = track->parts.begin();
-					color2[3] = track->trackAlpha - (int) ((gs->frameNum - ppi->creationTime) * track->alphaFalloff);
-
-					va->EnlargeArrays(track->parts.size()*4,0,VA_SIZE_TC);
-					for (list<TrackPart>::iterator pi = ++track->parts.begin(); pi != track->parts.end(); ++pi) {
-						color[3] = track->trackAlpha - (int) ((gs->frameNum - ppi->creationTime) * track->alphaFalloff);
-						if (pi->connected) {
-							va->AddVertexQTC(ppi->pos1, ppi->texPos, 0, color2);
-							va->AddVertexQTC(ppi->pos2, ppi->texPos, 1, color2);
-							va->AddVertexQTC(pi->pos2, pi->texPos, 1, color);
-							va->AddVertexQTC(pi->pos1, pi->texPos, 0, color);
-						}
-						color2[3] = color[3];
-						ppi = pi;
-					}
-				}
-
-				utsi++;
-			}
-
-			va->DrawArrayTC(GL_QUADS);
-		}
-	}
-
-
-	glBindTexture(GL_TEXTURE_2D, scarTex);
-	glPolygonOffset(-10, -400);
-
-	// create and draw the 16x16 quads for each ground scar
-	for (std::list<Scar*>::iterator si = scars.begin(); si != scars.end(); ) {
-		Scar* scar = *si;
-
-		if (scar->lifeTime < gs->frameNum) {
-			RemoveScar(*si, false);
-			si = scars.erase(si);
-			continue;
-		}
-
-		if (camera->InView(scar->pos, scar->radius + 16)) {
-			DrawGroundScar(scar, groundScarAlphaFade);
-		}
-
-		++si;
-	}
-
-
-	glDisable(GL_POLYGON_OFFSET_FILL);
-	glDisable(GL_BLEND);
-
-	glActiveTextureARB(GL_TEXTURE1_ARB);
-		glDisable(GL_TEXTURE_2D);
-		glDisable(GL_TEXTURE_GEN_S);
-		glDisable(GL_TEXTURE_GEN_T);
-		glTexEnvi(GL_TEXTURE_ENV, GL_COMBINE_ALPHA_ARB, GL_MODULATE);
-		glTexEnvi(GL_TEXTURE_ENV, GL_SOURCE0_ALPHA_ARB, GL_PREVIOUS_ARB);
-		glTexEnvi(GL_TEXTURE_ENV, GL_SOURCE1_ALPHA_ARB, GL_TEXTURE);
-		glTexEnvi(GL_TEXTURE_ENV, GL_TEXTURE_ENV_MODE, GL_MODULATE);
-	glActiveTextureARB(GL_TEXTURE0_ARB);
-}
-
-
-void CGroundDecalHandler::Update(void)
-{
-	GML_STDMUTEX_LOCK(decal); // Update
-	for(std::vector<CUnit *>::iterator i=moveUnits.begin(); i!=moveUnits.end(); ++i)
-		UnitMovedNow(*i);
-	moveUnits.clear();
-}
-
-
-void CGroundDecalHandler::UnitMoved(CUnit* unit)
-{
-	moveUnits.push_back(unit);
-}
-
-
-void CGroundDecalHandler::UnitMovedNow(CUnit* unit)
-{
-	if(decalLevel==0)
-		return;
-
-	int zp=(int(unit->pos.z)/SQUARE_SIZE*2);
-	int xp=(int(unit->pos.x)/SQUARE_SIZE*2);
-	int mp=zp*gs->hmapx+xp;
-	if(mp<0)
-		mp=0;
-	if(mp>=gs->mapSquares/4)
-		mp=gs->mapSquares/4-1;
-	if(!mapInfo->terrainTypes[readmap->typemap[mp]].receiveTracks)
-		return;
-
-	TrackType* type=trackTypes[unit->unitDef->trackType];
-	if(!unit->myTrack){
-		UnitTrackStruct* ts=new UnitTrackStruct;
-		ts->owner=unit;
-		ts->lifeTime=(int)(30*decalLevel*unit->unitDef->trackStrength);
-		ts->trackAlpha=(int)(unit->unitDef->trackStrength*25);
-		ts->alphaFalloff=float(ts->trackAlpha)/float(ts->lifeTime);
-		type->tracks.insert(ts);
-		unit->myTrack=ts;
-	}
-	float3 pos=unit->pos+unit->frontdir*unit->unitDef->trackOffset;
-
-	TrackPart tp;
-	tp.pos1=pos+unit->rightdir*unit->unitDef->trackWidth*0.5f;
-	tp.pos1.y=ground->GetHeight2(tp.pos1.x,tp.pos1.z);
-	tp.pos2=pos-unit->rightdir*unit->unitDef->trackWidth*0.5f;
-	tp.pos2.y=ground->GetHeight2(tp.pos2.x,tp.pos2.z);
-	tp.creationTime=gs->frameNum;
-
-	if(unit->myTrack->parts.empty()){
-		tp.texPos=0;
-		tp.connected=false;
-	} else {
-		tp.texPos=unit->myTrack->parts.back().texPos+tp.pos1.distance(unit->myTrack->parts.back().pos1)/unit->unitDef->trackWidth*unit->unitDef->trackStretch;
-		tp.connected=unit->myTrack->parts.back().creationTime==gs->frameNum-8;
-	}
-
-	//if the unit is moving in a straight line only place marks at half the rate by replacing old ones
-	if(unit->myTrack->parts.size()>1){
-		list<TrackPart>::iterator pi=unit->myTrack->parts.end();
-		--pi;
-		list<TrackPart>::iterator pi2=pi;
-		--pi;
-		if(((tp.pos1+pi->pos1)*0.5f).SqDistance(pi2->pos1)<1){
-			unit->myTrack->parts.back()=tp;
-			return;
-		}
-	}
-
-	unit->myTrack->parts.push_back(tp);
-}
-
-
-void CGroundDecalHandler::RemoveUnit(CUnit* unit)
-{
-	if(decalLevel==0)
-		return;
-
-	if(unit->myTrack){
-		unit->myTrack->owner=0;
-		unit->myTrack=0;
-	}
-}
-
-
-int CGroundDecalHandler::GetTrackType(const std::string& name)
-{
-
-	if (decalLevel == 0) {
-		return 0;
-	}
-
-	const std::string lowerName = StringToLower(name);
-
-	int a = 0;
-	std::vector<TrackType*>::iterator ti;
-	for(ti = trackTypes.begin(); ti != trackTypes.end(); ++ti) {
-		if ((*ti)->name == lowerName) {
-			return a;
-		}
-		++a;
-	}
-
-	GML_STDMUTEX_LOCK(decal); // GetTrackType
-
-	TrackType* tt = new TrackType;
-	tt->name = lowerName;
-	tt->texture = LoadTexture(lowerName);
-	trackTypes.push_back(tt);
-
-	return trackTypes.size() - 1;
-}
-
-
-unsigned int CGroundDecalHandler::LoadTexture(const std::string& name)
-{
-	std::string fullName = name;
-	if (fullName.find_first_of('.') == string::npos) {
-		fullName += ".bmp";
-	}
-	if ((fullName.find_first_of('\\') == string::npos) &&
-	    (fullName.find_first_of('/')  == string::npos)) {
-		fullName = string("bitmaps/tracks/") + fullName;
-	}
-
-	CBitmap bm;
-	if (!bm.Load(fullName)) {
-		throw content_error("Could not load ground decal from file " + fullName);
-	}
-	for (int y = 0; y < bm.ysize; ++y) {
-		for (int x = 0; x < bm.xsize; ++x) {
-			const int index = ((y * bm.xsize) + x) * 4;
-			bm.mem[index + 3]    = bm.mem[index + 1];
-			const int brightness = bm.mem[index + 0];
-			bm.mem[index + 0] = (brightness * 90) / 255;
-			bm.mem[index + 1] = (brightness * 60) / 255;
-			bm.mem[index + 2] = (brightness * 30) / 255;
-		}
-	}
-
-	return bm.CreateTexture(true);
-}
-
-
-void CGroundDecalHandler::AddExplosion(float3 pos, float damage, float radius)
-{
-	if (decalLevel == 0)
-		return;
-
-	GML_STDMUTEX_LOCK(decal); // AddExplosion
-
-	float height = pos.y - ground->GetHeight2(pos.x, pos.z);
-	if (height >= radius)
-		return;
-
-	pos.y -= height;
-	radius -= height;
-
-	if (radius < 5)
-		return;
-
-	if (damage > radius * 30)
-		damage = radius * 30;
-
-	damage *= (radius) / (radius + height);
-	if (radius > damage * 0.25f)
-		radius = damage * 0.25f;
-
-	if (damage > 400)
-		damage = 400 + sqrt(damage - 399);
-
-	pos.CheckInBounds();
-
-	Scar* s = new Scar;
-	s->pos = pos;
-	s->radius = radius * 1.4f;
-	s->creationTime = gs->frameNum;
-	s->startAlpha = max(50.f, min(255.f, damage));
-	float lifeTime = decalLevel * (damage) * 3;
-	s->alphaFalloff = s->startAlpha / (lifeTime);
-	s->lifeTime = (int) (gs->frameNum + lifeTime);
-	s->texOffsetX = (gu->usRandInt() & 128)? 0: 0.5f;
-	s->texOffsetY = (gu->usRandInt() & 128)? 0: 0.5f;
-
-	s->x1 = (int) max(0.f,                  (pos.x - radius) / 16.0f    );
-	s->x2 = (int) min(float(gs->hmapx - 1), (pos.x + radius) / 16.0f + 1);
-	s->y1 = (int) max(0.f,                  (pos.z - radius) / 16.0f    );
-	s->y2 = (int) min(float(gs->hmapy - 1), (pos.z + radius) / 16.0f + 1);
-
-	s->basesize = (s->x2 - s->x1) * (s->y2 - s->y1);
-	s->overdrawn = 0;
-	s->lastTest = 0;
-
-	TestOverlaps(s);
-
-	int x1 = s->x1 / 16;
-	int x2 = min(scarFieldX - 1, s->x2 / 16);
-	int y1 = s->y1 / 16;
-	int y2 = min(scarFieldY - 1, s->y2 / 16);
-
-	for (int y = y1; y <= y2; ++y) {
-		for (int x = x1; x <= x2; ++x) {
-			std::set<Scar*>* quad = &scarField[y * scarFieldX + x];
-			quad->insert(s);
-		}
-	}
-
-	scars.push_back(s);
-}
-
-
-void CGroundDecalHandler::LoadScar(const std::string& file, unsigned char* buf,
-                                   int xoffset, int yoffset)
-{
-	CBitmap bm;
-	if (!bm.Load(file)) {
-		throw content_error("Could not load scar from file " + file);
-	}
-	for (int y = 0; y < bm.ysize; ++y) {
-		for (int x = 0; x < bm.xsize; ++x) {
-			const int memIndex = ((y * bm.xsize) + x) * 4;
-			const int bufIndex = (((y + yoffset) * 512) + x + xoffset) * 4;
-			buf[bufIndex + 3]    = bm.mem[memIndex + 1];
-			const int brightness = bm.mem[memIndex + 0];
-			buf[bufIndex + 0] = (brightness * 90) / 255;
-			buf[bufIndex + 1] = (brightness * 60) / 255;
-			buf[bufIndex + 2] = (brightness * 30) / 255;
-		}
-	}
-}
-
-
-int CGroundDecalHandler::OverlapSize(Scar* s1, Scar* s2)
-{
-	if(s1->x1>=s2->x2 || s1->x2<=s2->x1)
-		return 0;
-	if(s1->y1>=s2->y2 || s1->y2<=s2->y1)
-		return 0;
-
-	int xs;
-	if(s1->x1<s2->x1)
-		xs=s1->x2-s2->x1;
-	else
-		xs=s2->x2-s1->x1;
-
-	int ys;
-	if(s1->y1<s2->y1)
-		ys=s1->y2-s2->y1;
-	else
-		ys=s2->y2-s1->y1;
-
-	return xs*ys;
-}
-
-
-void CGroundDecalHandler::TestOverlaps(Scar* scar)
-{
-	int x1=scar->x1/16;
-	int x2=min(scarFieldX-1,scar->x2/16);
-	int y1=scar->y1/16;
-	int y2=min(scarFieldY-1,scar->y2/16);
-
-	++lastTest;
-
-	for(int y=y1;y<=y2;++y){
-		for(int x=x1;x<=x2;++x){
-			std::set<Scar*>* quad=&scarField[y*scarFieldX+x];
-			bool redoScan=false;
-			do {
-				redoScan=false;
-				for(std::set<Scar*>::iterator si=quad->begin();si!=quad->end();++si){
-					if(lastTest!=(*si)->lastTest && scar->lifeTime>=(*si)->lifeTime){
-						Scar* tested=*si;
-						tested->lastTest=lastTest;
-						int overlap=OverlapSize(scar,tested);
-						if(overlap>0 && tested->basesize>0){
-							float part=overlap/tested->basesize;
-							tested->overdrawn+=part;
-							if(tested->overdrawn>maxOverlap){
-								RemoveScar(tested,true);
-								redoScan=true;
-								break;
-							}
-						}
-					}
-				}
-			} while(redoScan);
-		}
-	}
-}
-
-
-void CGroundDecalHandler::RemoveScar(Scar* scar, bool removeFromScars)
-{
-	int x1 = scar->x1 / 16;
-	int x2 = min(scarFieldX - 1, scar->x2 / 16);
-	int y1 = scar->y1 / 16;
-	int y2 = min(scarFieldY - 1, scar->y2 / 16);
-
-	for (int y = y1;y <= y2; ++y) {
-		for (int x = x1; x <= x2; ++x) {
-			std::set<Scar*>* quad = &scarField[y * scarFieldX + x];
-			quad->erase(scar);
-		}
-	}
-
-	if (removeFromScars)
-		scars.remove(scar);
-
-	delete scar;
-}
-
-
-void CGroundDecalHandler::AddBuilding(CBuilding* building)
-{
-	if (decalLevel == 0)
-		return;
-
-	GML_STDMUTEX_LOCK(decal); // AddBuilding
-
-	BuildingDecalType* type = buildingDecalTypes[building->unitDef->buildingDecalType];
-	BuildingGroundDecal* decal = new BuildingGroundDecal;
-
-	int posx = int(building->pos.x / 8);
-	int posy = int(building->pos.z / 8);
-	int sizex = building->unitDef->buildingDecalSizeX;
-	int sizey = building->unitDef->buildingDecalSizeY;
-
-	decal->owner = building;
-	decal->gbOwner = 0;
-	decal->alphaFalloff = building->unitDef->buildingDecalDecaySpeed;
-	decal->alpha = 0;
-	decal->pos = building->pos;
-	decal->radius = sqrt((float) (sizex * sizex + sizey * sizey)) * 8 + 20;
-	decal->facing = building->buildFacing;
-
-	decal->xsize = sizex * 2;
-	decal->ysize = sizey * 2;
-
-	if (building->buildFacing == 1 || building->buildFacing == 3) {
-		// swap xsize and ysize if building faces East or West
-		std::swap(decal->xsize, decal->ysize);
-	}
-
-	decal->posx = posx - (decal->xsize / 2);
-	decal->posy = posy - (decal->ysize / 2);
-
-	building->buildingDecal = decal;
-	type->buildingDecals.insert(decal);
-}
-
-
-void CGroundDecalHandler::RemoveBuilding(CBuilding* building, CUnitDrawer::GhostBuilding* gb)
-{
-	GML_STDMUTEX_LOCK(decal); // RemoveBuilding
-
-	BuildingGroundDecal* decal = building->buildingDecal;
-	if (!decal)
-		return;
-
-	decal->owner = 0;
-	decal->gbOwner = gb;
-	building->buildingDecal = 0;
-}
-
-
-/**
- * @brief immediately remove a building's ground decal, if any (without fade out)
- */
-void CGroundDecalHandler::ForceRemoveBuilding(CBuilding* building)
-{
-	if (!building || !building->buildingDecal)
-		return;
-
-	std::vector<BuildingDecalType*>& types = buildingDecalTypes;
-	std::vector<BuildingDecalType*>::iterator bdt;
-
-	for (bdt = types.begin(); bdt != types.end(); ++bdt) {
-		std::set<BuildingGroundDecal*>& decals = (*bdt)->buildingDecals;
-		std::set<BuildingGroundDecal*>::iterator bgd = decals.find(building->buildingDecal);
-		if (bgd != decals.end()) {
-			BuildingGroundDecal* decal = *bgd;
-			decals.erase(bgd);
-			building->buildingDecal = NULL;
-			delete decal;
-		}
-	}
-}
-
-
-int CGroundDecalHandler::GetBuildingDecalType(const std::string& name)
-{
-	if (decalLevel == 0) {
-		return 0;
-	}
-
-	const std::string lowerName = StringToLower(name);
-
-	int a = 0;
-	std::vector<BuildingDecalType*>::iterator bi;
-	for (bi = buildingDecalTypes.begin(); bi != buildingDecalTypes.end(); ++bi) {
-		if ((*bi)->name == lowerName) {
-			return a;
-		}
-		++a;
-	}
-
-	GML_STDMUTEX_LOCK(decal); // GetBuildingDecalType
-
-	BuildingDecalType* tt = new BuildingDecalType;
-	tt->name = lowerName;
-	const std::string fullName = "unittextures/" + lowerName;
-	CBitmap bm;
-	if (!bm.Load(fullName)) {
-		throw content_error("Could not load building decal from file " + fullName);
-	}
-
-	tt->texture = bm.CreateTexture(true);
-	buildingDecalTypes.push_back(tt);
-
-	return (buildingDecalTypes.size() - 1);
-}
-
-
-void CGroundDecalHandler::SetTexGen(float scalex,float scaley, float offsetx, float offsety)
-{
-	GLfloat plan[]={scalex,0,0,offsetx};
-	glTexGeni(GL_S,GL_TEXTURE_GEN_MODE,GL_EYE_LINEAR);
-	glTexGenfv(GL_S,GL_EYE_PLANE,plan);
-	glEnable(GL_TEXTURE_GEN_S);
-	GLfloat plan2[]={0,0,scaley,offsety};
-	glTexGeni(GL_T,GL_TEXTURE_GEN_MODE,GL_EYE_LINEAR);
-	glTexGenfv(GL_T,GL_EYE_PLANE,plan2);
-	glEnable(GL_TEXTURE_GEN_T);
-}
->>>>>>> 47f49b14
+}