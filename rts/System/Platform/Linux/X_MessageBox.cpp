--- conflicted
+++ resolved
@@ -74,19 +74,13 @@
 				}
 				execlp("zenity", "zenity", "--title", caption2, type, "--text", msg2, (char*)NULL);
 			}
-<<<<<<< HEAD
-			if (session && (strstr(session, "kde") || strstr(session, "KDE"))) {
+			if (kde && strstr(kde, "true")) {
 				if (flags & MBF_EXCL) {
 					type = "--sorry";
 				}
 				if (flags & MBF_INFO) {
 					type = "--msgbox";
 				}
-=======
-			if (kde && strstr(kde, "true")) {
-				if (flags & MBF_EXCL) type = "--sorry";
-				if (flags & MBF_INFO) type = "--msgbox";
->>>>>>> 85b74e08
 				execlp("kdialog", "kdialog", "--title", caption2, type, msg2, (char*)NULL);
 			}
 			execlp("xmessage", "xmessage", "-title", caption2, "-buttons", "OK:0", "-default", "OK", "-center", msg2, (char*)NULL);
