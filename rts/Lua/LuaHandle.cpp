/* This file is part of the Spring engine (GPL v2 or later), see LICENSE.html */

#include "StdAfx.h"

#include <string>
#include <SDL_keysym.h>
#include <SDL_mouse.h>
#include <SDL_timer.h>

#include "mmgr.h"

#include "LuaHandle.h"

#include "ConfigHandler.h"
#include "Game/UI/LuaUI.h"
#include "LuaGaia.h"
#include "LuaRules.h"

#include "LuaCallInCheck.h"
#include "LuaHashString.h"
#include "LuaOpenGL.h"
#include "LuaBitOps.h"
#include "LuaUtils.h"
#include "LuaZip.h"
#include "Game/PlayerHandler.h"
#include "Game/UI/KeyCodes.h"
#include "Game/UI/KeySet.h"
#include "Game/UI/KeyBindings.h"
#include "Game/UI/MiniMap.h"
#include "Rendering/InMapDraw.h"
#include "Rendering/GlobalRendering.h"
#include "Sim/Misc/GlobalSynced.h"
#include "Sim/Misc/TeamHandler.h"
#include "Sim/Projectiles/Projectile.h"
#include "Sim/Units/Unit.h"
#include "Sim/Units/UnitDef.h"
#include "Sim/Weapons/Weapon.h"
#include "System/BaseNetProtocol.h"
#include "System/EventHandler.h"
#include "System/LogOutput.h"
#include "System/SpringApp.h"
#include "System/FileSystem/FileHandler.h"

#include "LuaInclude.h"

extern boost::uint8_t *keys;

CLuaHandle::staticLuaContextData CLuaHandle::S_Sim;
CLuaHandle::staticLuaContextData CLuaHandle::S_Draw;

bool CLuaHandle::devMode = false;
bool CLuaHandle::modUICtrl = true;
bool CLuaHandle::useDualStates = false;

/******************************************************************************/
/******************************************************************************/

CLuaHandle::CLuaHandle(const string& _name, int _order, bool _userMode)
: CEventClient(_name, _order, false), // FIXME
  userMode   (_userMode),
  killMe     (false),
#ifdef DEBUG
  printTracebacks(true),
#else
  printTracebacks(false),
#endif
  callinErrors(0)
{
<<<<<<< HEAD
	L = lua_open();
	LUA_OPEN_LIB(L, luaopen_debug);
=======
	UpdateThreading();
	execUnitBatch = false;
	execFeatBatch = false;
	execProjBatch = false;
	execFrameBatch = false;
	execMiscBatch = false;

	SetSynced(false, true);
	L_Sim = lua_open();
	luaopen_debug(L_Sim);
	L_Draw = lua_open();
	luaopen_debug(L_Draw);
>>>>>>> 969c4bdc
}


CLuaHandle::~CLuaHandle()
{
	eventHandler.RemoveClient(this);

	// free the lua state
	KillLua();

	if (this == GetStaticLuaContextData(false).activeHandle) {
		GetStaticLuaContextData(false).activeHandle = NULL;
	}
	if (this == GetStaticLuaContextData(true).activeHandle) {
		GetStaticLuaContextData(true).activeHandle = NULL;
	}
}


void CLuaHandle::UpdateThreading() {
	useDualStates = (gc->GetMultiThreadLua() >= 2);
	singleState = (gc->GetMultiThreadLua() <= 3);
	copyExportTable = false;
	useEventBatch = singleState && useDualStates;
}


void CLuaHandle::KillLua()
{
	if (L_Sim != NULL) {
		CLuaHandle* orig = GetActiveHandle();
		SetActiveHandle();
		lua_close(L_Sim);
		SetActiveHandle(orig);
		L_Sim = NULL;
	}
	if (L_Draw != NULL) {
		CLuaHandle* orig = GetActiveHandle();
		SetActiveHandle();
		lua_close(L_Draw);
		SetActiveHandle(orig);
		L_Draw = NULL;
	}
}


/******************************************************************************/
/******************************************************************************/

int CLuaHandle::KillActiveHandle(lua_State* L)
{
	CLuaHandle* ah = GetActiveHandle();
	if (ah) {
		const int args = lua_gettop(L);
		if ((args >= 1) && lua_isstring(L, 1)) {
			ah->killMsg = lua_tostring(L, 1);
		}
		ah->killMe = true;
	}
	return 0;
}


/******************************************************************************/

bool CLuaHandle::AddEntriesToTable(lua_State* L, const char* name,
                                   bool (*entriesFunc)(lua_State*))
{
	const int top = lua_gettop(L);
	lua_pushstring(L, name);
	lua_rawget(L, -2);
	if (lua_istable(L, -1)) {
		bool success = entriesFunc(L);
		lua_settop(L, top);
		return success;
	}

	// make a new table
	lua_pop(L, 1);
	lua_pushstring(L, name);
	lua_newtable(L);
	if (!entriesFunc(L)) {
		lua_settop(L, top);
		return false;
	}
	lua_rawset(L, -3);

	lua_settop(L, top);
	return true;
}


bool CLuaHandle::LoadCode(lua_State *L, const string& code, const string& debug)
{
	lua_settop(L, 0);

#if defined(__SUPPORT_SNAN__) && !defined(USE_GML)
	// do not signal floating point exceptions in user Lua code
	feclearexcept(streflop::FPU_Exceptions(FE_INVALID | FE_DIVBYZERO | FE_OVERFLOW));
#endif

	int error;
	error = luaL_loadbuffer(L, code.c_str(), code.size(), debug.c_str());
	if (error != 0) {
		logOutput.Print("Lua LoadCode loadbuffer error = %i, %s, %s\n",
		                error, debug.c_str(), lua_tostring(L, -1));
		lua_pop(L, 1);
#if defined(__SUPPORT_SNAN__) && !defined(USE_GML)
		feraiseexcept(streflop::FPU_Exceptions(FE_INVALID | FE_DIVBYZERO | FE_OVERFLOW));
#endif
		return false;
	}

	CLuaHandle* orig = GetActiveHandle();
	SetActiveHandle();
	error = lua_pcall(L, 0, 0, 0);
	SetActiveHandle(orig);

#if defined(__SUPPORT_SNAN__) && !defined(USE_GML)
	feraiseexcept(streflop::FPU_Exceptions(FE_INVALID | FE_DIVBYZERO | FE_OVERFLOW));
#endif

	if (error != 0) {
		logOutput.Print("Lua LoadCode pcall error = %i, %s, %s\n",
		                error, debug.c_str(), lua_tostring(L, -1));
		lua_pop(L, 1);
		return false;
	}

	return true;
}

/******************************************************************************/
/******************************************************************************/

void CLuaHandle::CheckStack()
{
	ExecuteRecvFromSynced();
	ExecuteUnitEventBatch();
	ExecuteProjEventBatch();
	ExecuteFeatEventBatch();
	ExecuteFrameEventBatch();
	ExecuteMiscEventBatch();

	GML_DRCMUTEX_LOCK(lua); // CheckStack - avoid bogus errors due to concurrency

	SELECT_LUA_STATE();
	const int top = lua_gettop(L);
	if (top != 0) {
		logOutput.Print("WARNING: %s stack check: top = %i\n", GetName().c_str(), top);
		lua_settop(L, 0);
	}
}


void CLuaHandle::RecvFromSynced(int args) {
	SELECT_LUA_STATE();

	static const LuaHashString cmdStr("RecvFromSynced");
	//LUA_CALL_IN_CHECK(L); -- not valid here

	if(!SingleState() && L == L_Sim) { // Sim thread sends to unsynced --> delay it
		DelayRecvFromSynced(L, args);
		return;
	}
	// Draw thread, delayed already, execute it

	if (!cmdStr.GetGlobalFunc(L))
		return; // the call is not defined
	lua_insert(L, 1); // place the function

	// call the routine
	RunCallIn(cmdStr, args, 0);
}


void CLuaHandle::DelayRecvFromSynced(lua_State* srcState, int args) {
	DelayDataDump ddmp;

	if(CopyExportTable()) {
		HSTR_PUSH(srcState, "EXPORT");
		lua_rawget(srcState, LUA_GLOBALSINDEX);

		if (lua_istable(srcState, -1))
			LuaUtils::Backup(ddmp.com, srcState, 1);
		lua_pop(srcState, 1);
	}

	for(int i = 1; i <= args; ++i) {
		const int type = lua_type(srcState, i);
		DelayData ddata;
		ddata.type = type;
		switch (type) {
			case LUA_TBOOLEAN: {
				ddata.bol = lua_toboolean(srcState, i);
				break;
			}
			case LUA_TNUMBER: {
				ddata.num = lua_tonumber(srcState, i);
				break;
			}
			case LUA_TSTRING: {
				size_t len = 0;
				const char* data = lua_tolstring(srcState, i, &len);
				if (len > 0) {
					ddata.str.resize(len);
					memcpy(&ddata.str[0], data, len);
				}
				break;
			}
			case LUA_TNIL: {
				break;
			}
			default: {
				logOutput.Print("RecvFromSynced (delay): Invalid type for argument %d", i);
				break; // nil
			}
		}
		ddmp.dd.push_back(ddata);
	}

	GML_STDMUTEX_LOCK(recv);

	DelayDataDump ddtemp;
	delayedRecvFromSynced.push_back(ddtemp);
	delayedRecvFromSynced.back().dd.swap(ddmp.dd);
	delayedRecvFromSynced.back().com.swap(ddmp.com);
}


int CLuaHandle::SendToUnsynced(lua_State* L)
{
	const int args = lua_gettop(L);
	if (args <= 0) {
		luaL_error(L, "Incorrect arguments to SendToUnsynced()");
	}
	for (int i = 1; i <= args; i++) {
		if (!lua_isnil(L, i)    &&
		    !lua_isnumber(L, i) &&
		    !lua_isstring(L, i) &&
		    !lua_isboolean(L, i)) {
			luaL_error(L, "Incorrect data type for SendToUnsynced(), arg %d", i);
		}
	}
	CLuaHandle* lh = GetActiveHandle();
	lh->RecvFromSynced(args);

	return 0;
}


void CLuaHandle::ExecuteRecvFromSynced() {
	std::vector<DelayDataDump> drfs;
	{
		GML_STDMUTEX_LOCK(recv); // ExecuteRecvFromSynced

		delayedRecvFromSynced.swap(drfs);
	}

	GML_RECMUTEX_LOCK(unit); // ExecuteRecvFromSynced
	GML_RECMUTEX_LOCK(feat); // ExecuteRecvFromSynced

	for(int i = 0; i < drfs.size(); ++i) {
		DelayDataDump &ddp = drfs[i];

		LUA_CALL_IN_CHECK(L);

		if(CopyExportTable() && ddp.com.size() > 0) {
			HSTR_PUSH(L, "UNSYNCED");
			lua_rawget(L, LUA_REGISTRYINDEX);

			HSTR_PUSH(L, "SYNCED");
			lua_rawget(L, -2);
			if (lua_getmetatable(L, -1)) {
				HSTR_PUSH(L, "realTable");
				lua_rawget(L, -2);
				if (lua_istable(L, -1)) {
					HSTR_PUSH(L, "EXPORT");
					LuaUtils::Restore(ddp.com, L);
					lua_rawset(L, -3);
				}
				lua_pop(L, 2);
			}
			lua_pop(L, 2);
		}

		int ddsize = ddp.dd.size();
		if(ddsize > 0) {
			lua_checkstack(L, ddsize + 2);

			for(int d = 0; d < ddsize; ++d) {
				DelayData &ddt = ddp.dd[d]; 
				switch (ddt.type) {
					case LUA_TBOOLEAN: {
						lua_pushboolean(L, ddt.bol);
						break;
					}
					case LUA_TNUMBER: {
						lua_pushnumber(L, ddt.num);
						break;
					}
					case LUA_TSTRING: {
						lua_pushlstring(L, ddt.str.c_str(), ddt.str.size());
						break;
					}
					case LUA_TNIL: {
						lua_pushnil(L);
						break;
					}
					default: {
						lua_pushnil(L);
						logOutput.Print("RecvFromSynced (execute): Invalid type for argument %d", d + 1);
						break; // unhandled type
					}
				}
			}

			RecvFromSynced(ddsize);
		}
	}
}


/******************************************************************************/
/******************************************************************************/

int CLuaHandle::SetupTraceback(lua_State *L)
{
	if (!printTracebacks)
		return 0;

	return LuaUtils::PushDebugTraceback(L);
}


int CLuaHandle::RunCallInTraceback(int inArgs, int outArgs, int errfuncIndex, std::string& traceback)
{
#if defined(__SUPPORT_SNAN__) && !defined(USE_GML)
	// do not signal floating point exceptions in user Lua code
	feclearexcept(streflop::FPU_Exceptions(FE_INVALID | FE_DIVBYZERO | FE_OVERFLOW));
#endif

	CLuaHandle* orig = GetActiveHandle();
	SetActiveHandle();
	//! limit gc just to the time the correct ActiveHandle is bound,
	//! because some object could use __gc and try to access the ActiveHandle
	//! outside of SetActiveHandle this can be an incorrect enviroment or even null -> crash
	SELECT_LUA_STATE();
	lua_gc(L,LUA_GCRESTART,0);
	const int error = lua_pcall(L, inArgs, outArgs, errfuncIndex);
	lua_gc(L,LUA_GCSTOP,0);
	SetActiveHandle(orig);

	if (error == 0) {
		// pop the error handler
		if (errfuncIndex != 0) {
			lua_remove(L, errfuncIndex);
		}
	} else {
		traceback = lua_tostring(L, -1);
		lua_pop(L, 1);
		if (errfuncIndex != 0)
			lua_remove(L, errfuncIndex);
		// log only errors that lead to a crash
		callinErrors += (error == 2);
	}

#if defined(__SUPPORT_SNAN__) && !defined(USE_GML)
	feraiseexcept(streflop::FPU_Exceptions(FE_INVALID | FE_DIVBYZERO | FE_OVERFLOW));
#endif
	return error;
}


bool CLuaHandle::RunCallInTraceback(const LuaHashString& hs, int inArgs, int outArgs, int errfuncIndex)
{
	std::string traceback;
	const int error = RunCallInTraceback(inArgs, outArgs, errfuncIndex, traceback);

	if (error != 0) {
		logOutput.Print("%s::RunCallIn: error = %i, %s, %s\n", GetName().c_str(),
		                error, hs.GetString().c_str(), traceback.c_str());
		return false;
	}
	return true;
}


int CLuaHandle::RunCallIn(int inArgs, int outArgs, std::string& errormessage)
{
	return RunCallInTraceback(inArgs, outArgs, 0, errormessage);
}

/******************************************************************************/

void CLuaHandle::Shutdown()
{
	LUA_CALL_IN_CHECK(L);
	lua_checkstack(L, 3);

	int errfunc = SetupTraceback(L);

	static const LuaHashString cmdStr("Shutdown");
	if (!cmdStr.GetGlobalFunc(L)) {
		// remove error handler
		if (errfunc) lua_pop(L, 1);
		return; // the call is not defined
	}

	// call the routine
	RunCallInTraceback(cmdStr, 0, 0, errfunc);
	return;
}

void CLuaHandle::Load(CArchiveBase* archive)
{
	LUA_CALL_IN_CHECK(L);
	lua_checkstack(L, 4);

	int errfunc = SetupTraceback(L);

	static const LuaHashString cmdStr("Load");
	if (!cmdStr.GetGlobalFunc(L)) {
		// remove error handler
		if (errfunc) lua_pop(L, 1);
		return; // the call is not defined
	}

	// Load gets ZipFileReader userdatum as single argument
	LuaZipFileReader::PushNew(L, "", archive);

	// call the routine
	RunCallInTraceback(cmdStr, 1, 0, errfunc);
	return;
}

void CLuaHandle::GamePreload()
{
	LUA_CALL_IN_CHECK(L);
	lua_checkstack(L, 3);

	int errfunc = SetupTraceback(L);

	static const LuaHashString cmdStr("GamePreload");
	if (!cmdStr.GetGlobalFunc(L)) {
		// remove error handler
		if (errfunc) lua_pop(L, 1);
		return; // the call is not defined
	}

	// call the routine
	RunCallInTraceback(cmdStr, 0, 0, errfunc);
	return;
}

void CLuaHandle::GameStart()
{
	LUA_CALL_IN_CHECK(L);
	lua_checkstack(L, 3);

	int errfunc = SetupTraceback(L);

	static const LuaHashString cmdStr("GameStart");
	if (!cmdStr.GetGlobalFunc(L)) {
		// remove error handler
		if (errfunc) lua_pop(L, 1);
		return; // the call is not defined
	}

	// call the routine
	RunCallInTraceback(cmdStr, 0, 0, errfunc);
	return;
}

void CLuaHandle::GameOver(const std::vector<unsigned char>& winningAllyTeams)
{
	LUA_CALL_IN_CHECK(L);
	lua_checkstack(L, 2);

	int errfunc = SetupTraceback(L);

	static const LuaHashString cmdStr("GameOver");
	if (!cmdStr.GetGlobalFunc(L)) {
		// remove error handler
		if (errfunc) lua_pop(L, 1);
		return; // the call is not defined
	}

	lua_createtable(L, winningAllyTeams.size(), 0);
	for (unsigned int i = 0; i < winningAllyTeams.size(); i++) {
		lua_pushnumber(L, i + 1);
		lua_pushnumber(L, winningAllyTeams[i]);
		lua_rawset(L, -3);
	}

	// call the routine
	RunCallInTraceback(cmdStr, 1, 0, errfunc);
	return;
}


void CLuaHandle::GamePaused(int playerID, bool paused)
{
	LUA_CALL_IN_CHECK(L);
	lua_checkstack(L, 5);

	int errfunc = SetupTraceback(L);

	static const LuaHashString cmdStr("GamePaused");
	if (!cmdStr.GetGlobalFunc(L)) {
		// remove error handler
		if (errfunc) lua_pop(L, 1);
		return; // the call is not defined
	}

	lua_pushnumber(L, playerID);
	lua_pushboolean(L, paused);

	// call the routine
	RunCallInTraceback(cmdStr, 2, 0, errfunc);

	return;
}


void CLuaHandle::GameFrame(int frameNum)
{
	if (killMe) {
		string msg = GetName();
		if (!killMsg.empty()) {
			msg += ": " + killMsg;
		}
		logOutput.Print("Disabled %s\n", msg.c_str());
		delete this;
		return;
	}

	LUA_CALL_IN_CHECK(L);
	lua_checkstack(L, 4);

	int errfunc = SetupTraceback();

	static const LuaHashString cmdStr("GameFrame");
	if (!cmdStr.GetGlobalFunc(L)) {
		// remove error handler
		if (errfunc) lua_pop(L, 1);
		return; // the call is not defined
	}

	lua_pushnumber(L, frameNum);

	// call the routine
	RunCallInTraceback(cmdStr, 1, 0, errfunc);

	return;
}


void CLuaHandle::TeamDied(int teamID)
{
	LUA_CALL_IN_CHECK(L);
	lua_checkstack(L, 4);

	int errfunc = SetupTraceback(L);

	static const LuaHashString cmdStr("TeamDied");
	if (!cmdStr.GetGlobalFunc(L)) {
		// remove error handler
		if (errfunc) lua_pop(L, 1);
		return; // the call is not defined
	}

	lua_pushnumber(L, teamID);

	// call the routine
	RunCallInTraceback(cmdStr, 1, 0, errfunc);
	return;
}


void CLuaHandle::TeamChanged(int teamID)
{
	LUA_CALL_IN_CHECK(L);
	lua_checkstack(L, 4);

	int errfunc = SetupTraceback(L);

	static const LuaHashString cmdStr("TeamChanged");
	if (!cmdStr.GetGlobalFunc(L)) {
		// remove error handler
		if (errfunc) lua_pop(L, 1);
		return; // the call is not defined
	}

	lua_pushnumber(L, teamID);

	// call the routine
	RunCallInTraceback(cmdStr, 1, 0, errfunc);
	return;
}


void CLuaHandle::PlayerChanged(int playerID)
{
	LUA_CALL_IN_CHECK(L);
	lua_checkstack(L, 4);

	int errfunc = SetupTraceback(L);

	static const LuaHashString cmdStr("PlayerChanged");
	if (!cmdStr.GetGlobalFunc(L)) {
		// remove error handler
		if (errfunc) lua_pop(L, 1);
		return; // the call is not defined
	}

	lua_pushnumber(L, playerID);

	// call the routine
	RunCallInTraceback(cmdStr, 1, 0, errfunc);
	return;
}


void CLuaHandle::PlayerAdded(int playerID)
{
	LUA_CALL_IN_CHECK(L);
	lua_checkstack(L, 4);

	int errfunc = SetupTraceback(L);

	static const LuaHashString cmdStr("PlayerAdded");
	if (!cmdStr.GetGlobalFunc(L)) {
		// remove error handler
		if (errfunc) lua_pop(L, 1);
		return; // the call is not defined
	}

	lua_pushnumber(L, playerID);

	// call the routine
	RunCallInTraceback(cmdStr, 1, 0, errfunc);
	return;
}


void CLuaHandle::PlayerRemoved(int playerID, int reason)
{
	LUA_CALL_IN_CHECK(L);
	lua_checkstack(L, 5);

	int errfunc = SetupTraceback(L);

	static const LuaHashString cmdStr("PlayerRemoved");
	if (!cmdStr.GetGlobalFunc(L)) {
		// remove error handler
		if (errfunc) lua_pop(L, 1);
		return; // the call is not defined	}
	}

	lua_pushnumber(L, playerID);
	lua_pushnumber(L, reason);

	// call the routine
	RunCallInTraceback(cmdStr, 2, 0, errfunc);
	return;
}


/******************************************************************************/

inline void CLuaHandle::UnitCallIn(const LuaHashString& hs, const CUnit* unit)
{
	LUA_CALL_IN_CHECK(L);
	lua_checkstack(L, 6);
	int errfunc = SetupTraceback(L);

	if (!hs.GetGlobalFunc(L)) {
		// remove error handler
		if (errfunc) lua_pop(L, 1);
		return; // the call is not defined
	}

	lua_pushnumber(L, unit->id);
	lua_pushnumber(L, unit->unitDef->id);
	lua_pushnumber(L, unit->team);

	// call the routine
	RunCallInTraceback(hs, 3, 0, errfunc);

	return;
}


void CLuaHandle::UnitCreated(const CUnit* unit, const CUnit* builder)
{
	LUA_UNIT_BATCH_PUSH(,UNIT_CREATED, unit, builder);
	LUA_CALL_IN_CHECK(L);
	lua_checkstack(L, 7);

	int errfunc = SetupTraceback(L);

	static const LuaHashString cmdStr("UnitCreated");
	if (!cmdStr.GetGlobalFunc(L)) {
		// remove error handler
		if (errfunc) lua_pop(L, 1);
		return; // the call is not defined
	}

	lua_pushnumber(L, unit->id);
	lua_pushnumber(L, unit->unitDef->id);
	lua_pushnumber(L, unit->team);
	if (builder != NULL) {
		lua_pushnumber(L, builder->id);
	}

	int args = (builder != NULL) ? 4 : 3;
	// call the routine
	RunCallInTraceback(cmdStr, args, 0, errfunc);
	return;
}


void CLuaHandle::UnitFinished(const CUnit* unit)
{
	LUA_UNIT_BATCH_PUSH(,UNIT_FINISHED, unit);
	static const LuaHashString cmdStr("UnitFinished");
	UnitCallIn(cmdStr, unit);
	return;
}


void CLuaHandle::UnitFromFactory(const CUnit* unit,
                                 const CUnit* factory, bool userOrders)
{
	LUA_UNIT_BATCH_PUSH(,UNIT_FROM_FACTORY, unit, factory, userOrders);
	LUA_CALL_IN_CHECK(L);
	lua_checkstack(L, 9);

	int errfunc = SetupTraceback(L);

	static const LuaHashString cmdStr("UnitFromFactory");
	if (!cmdStr.GetGlobalFunc(L)) {
		// remove error handler
		if (errfunc) lua_pop(L, 1);
		return; // the call is not defined
	}

	lua_pushnumber(L, unit->id);
	lua_pushnumber(L, unit->unitDef->id);
	lua_pushnumber(L, unit->team);
	lua_pushnumber(L, factory->id);
	lua_pushnumber(L, factory->unitDef->id);
	lua_pushboolean(L, userOrders);

	// call the routine
	RunCallInTraceback(cmdStr, 6, 0, errfunc);
	return;
}


void CLuaHandle::UnitDestroyed(const CUnit* unit, const CUnit* attacker)
{
	LUA_UNIT_BATCH_PUSH(,UNIT_DESTROYED, unit, attacker);
	LUA_CALL_IN_CHECK(L);
	lua_checkstack(L, 9);

	int errfunc = SetupTraceback(L);

	static const LuaHashString cmdStr("UnitDestroyed");
	if (!cmdStr.GetGlobalFunc(L)) {
		// remove error handler
		if (errfunc) lua_pop(L, 1);
		return; // the call is not defined
	}

	int argCount = 3;
	lua_pushnumber(L, unit->id);
	lua_pushnumber(L, unit->unitDef->id);
	lua_pushnumber(L, unit->team);
	if (GetFullRead() && (attacker != NULL)) {
		lua_pushnumber(L, attacker->id);
		lua_pushnumber(L, attacker->unitDef->id);
		lua_pushnumber(L, attacker->team);
		argCount += 3;
	}

	// call the routine
	RunCallInTraceback(cmdStr, argCount, 0, errfunc);
	return;
}


void CLuaHandle::UnitTaken(const CUnit* unit, int newTeam)
{
	LUA_UNIT_BATCH_PUSH(,UNIT_TAKEN, unit, newTeam);
	LUA_CALL_IN_CHECK(L);
	lua_checkstack(L, 7);
	int errfunc = SetupTraceback(L);

	static const LuaHashString cmdStr("UnitTaken");
	if (!cmdStr.GetGlobalFunc(L)) {
		// remove error handler
		if (errfunc) lua_pop(L, 1);
		return; // the call is not defined
	}

	lua_pushnumber(L, unit->id);
	lua_pushnumber(L, unit->unitDef->id);
	lua_pushnumber(L, unit->team);
	lua_pushnumber(L, newTeam);

	// call the routine
	RunCallInTraceback(cmdStr, 4, 0, errfunc);
	return;
}


void CLuaHandle::UnitGiven(const CUnit* unit, int oldTeam)
{
	LUA_UNIT_BATCH_PUSH(,UNIT_GIVEN, unit, oldTeam);
	LUA_CALL_IN_CHECK(L);
	lua_checkstack(L, 7);
	int errfunc = SetupTraceback(L);

	static const LuaHashString cmdStr("UnitGiven");
	if (!cmdStr.GetGlobalFunc(L)) {
		// remove error handler
		if (errfunc) lua_pop(L, 1);
		return; // the call is not defined
	}

	lua_pushnumber(L, unit->id);
	lua_pushnumber(L, unit->unitDef->id);
	lua_pushnumber(L, unit->team);
	lua_pushnumber(L, oldTeam);

	// call the routine
	RunCallInTraceback(cmdStr, 4, 0, errfunc);
	return;
}


void CLuaHandle::UnitIdle(const CUnit* unit)
{
	LUA_UNIT_BATCH_PUSH(,UNIT_IDLE, unit);
	static const LuaHashString cmdStr("UnitIdle");
	UnitCallIn(cmdStr, unit);
	return;
}


void CLuaHandle::UnitCommand(const CUnit* unit, const Command& command)
{
	LUA_UNIT_BATCH_PUSH(,UNIT_COMMAND, unit, command);
	LUA_CALL_IN_CHECK(L);
	lua_checkstack(L, 11);

	int errfunc = SetupTraceback(L);

	static const LuaHashString cmdStr("UnitCommand");
	if (!cmdStr.GetGlobalFunc(L)) {
		// remove error handler
		if (errfunc) lua_pop(L, 1);
		return; // the call is not defined
	}

	lua_pushnumber(L, unit->id);
	lua_pushnumber(L, unit->unitDef->id);
	lua_pushnumber(L, unit->team);

	lua_pushnumber(L, command.id);
	lua_pushnumber(L, command.options);

	const vector<float> &params = command.params;
	lua_createtable(L, params.size(), 0);
	for (unsigned int i = 0; i < params.size(); i++) {
		lua_pushnumber(L, i + 1);
		lua_pushnumber(L, params[i]);
		lua_rawset(L, -3);
	}

	// call the routine
	RunCallInTraceback(cmdStr, 6, 0, errfunc);
	return;
}


void CLuaHandle::UnitCmdDone(const CUnit* unit, int cmdID, int cmdTag)
{
	LUA_UNIT_BATCH_PUSH(,UNIT_CMD_DONE, unit, cmdID, cmdTag);
	LUA_CALL_IN_CHECK(L);
	lua_checkstack(L, 8);

	int errfunc = SetupTraceback(L);

	static const LuaHashString cmdStr("UnitCmdDone");
	if (!cmdStr.GetGlobalFunc(L)) {
		// remove error handler
		if (errfunc) lua_pop(L, 1);
		return; // the call is not defined
	}

	lua_pushnumber(L, unit->id);
	lua_pushnumber(L, unit->unitDef->id);
	lua_pushnumber(L, unit->team);
	lua_pushnumber(L, cmdID);
	lua_pushnumber(L, cmdTag);

	// call the routine
	RunCallInTraceback(cmdStr, 5, 0, errfunc);
	return;
}


void CLuaHandle::UnitDamaged(const CUnit* unit, const CUnit* attacker,
                             float damage, int weaponID, bool paralyzer)
{
	LUA_UNIT_BATCH_PUSH(,UNIT_DAMAGED, unit, attacker, damage, weaponID, paralyzer);
	LUA_CALL_IN_CHECK(L);
	lua_checkstack(L, 11);

	int errfunc = SetupTraceback(L);

	static const LuaHashString cmdStr("UnitDamaged");
	if (!cmdStr.GetGlobalFunc(L)) {
		// remove error handler
		if (errfunc) lua_pop(L, 1);
		return; // the call is not defined
	}

	int argCount = 5;
	lua_pushnumber(L, unit->id);
	lua_pushnumber(L, unit->unitDef->id);
	lua_pushnumber(L, unit->team);
	lua_pushnumber(L, damage);
	lua_pushboolean(L, paralyzer);
	if (GetFullRead()) {
		lua_pushnumber(L, weaponID);
		argCount += 1;
		if (attacker != NULL) {
			lua_pushnumber(L, attacker->id);
			lua_pushnumber(L, attacker->unitDef->id);
			lua_pushnumber(L, attacker->team);
			argCount += 3;
		}
	}

	// call the routine
	RunCallInTraceback(cmdStr, argCount, 0, errfunc);
	return;
}


void CLuaHandle::UnitExperience(const CUnit* unit, float oldExperience)
{
	LUA_UNIT_BATCH_PUSH(,UNIT_EXPERIENCE, unit, oldExperience);
	LUA_CALL_IN_CHECK(L);
	lua_checkstack(L, 8);

	int errfunc = SetupTraceback(L);

	static const LuaHashString cmdStr("UnitExperience");
	if (!cmdStr.GetGlobalFunc(L)) {
		// remove error handler
		if (errfunc) lua_pop(L, 1);
		return; // the call is not defined
	}

	lua_pushnumber(L, unit->id);
	lua_pushnumber(L, unit->unitDef->id);
	lua_pushnumber(L, unit->team);
	lua_pushnumber(L, unit->experience);
	lua_pushnumber(L, oldExperience);

	// call the routine
	RunCallInTraceback(cmdStr, 5, 0, errfunc);
	return;
}


/******************************************************************************/

void CLuaHandle::UnitSeismicPing(const CUnit* unit, int allyTeam,
                                 const float3& pos, float strength)
{
	LUA_UNIT_BATCH_PUSH(,UNIT_SEISMIC_PING, unit, allyTeam, pos, strength);
	LUA_CALL_IN_CHECK(L);
	lua_checkstack(L, 9);
	int readAllyTeam = GetReadAllyTeam();
	if ((readAllyTeam >= 0) && (unit->losStatus[readAllyTeam] & LOS_INLOS)) {
		return; // don't need to see this ping
	}

	static const LuaHashString cmdStr("UnitSeismicPing");
	if (!cmdStr.GetGlobalFunc(L)) {
		return; // the call is not defined
	}

	lua_pushnumber(L, pos.x);
	lua_pushnumber(L, pos.y);
	lua_pushnumber(L, pos.z);
	lua_pushnumber(L, strength);
	if (GetFullRead()) {
		lua_pushnumber(L, allyTeam);
		lua_pushnumber(L, unit->id);
		lua_pushnumber(L, unit->unitDef->id);
	}

	// call the routine
	RunCallIn(cmdStr, GetFullRead() ? 7 : 4, 0);
	return;
}


/******************************************************************************/

void CLuaHandle::LosCallIn(const LuaHashString& hs,
                           const CUnit* unit, int allyTeam)
{
	LUA_CALL_IN_CHECK(L);
	lua_checkstack(L, 6);
	if (!hs.GetGlobalFunc(L)) {
		return; // the call is not defined
	}

	lua_pushnumber(L, unit->id);
	lua_pushnumber(L, unit->team);
	if (GetFullRead()) {
		lua_pushnumber(L, allyTeam);
		lua_pushnumber(L, unit->unitDef->id);
	}

	// call the routine
	RunCallIn(hs, GetFullRead() ? 4 : 2, 0);
	return;
}


void CLuaHandle::UnitEnteredRadar(const CUnit* unit, int allyTeam)
{
	LUA_UNIT_BATCH_PUSH(,UNIT_ENTERED_RADAR, unit, allyTeam);
	static const LuaHashString hs("UnitEnteredRadar");
	LosCallIn(hs, unit, allyTeam);
}


void CLuaHandle::UnitEnteredLos(const CUnit* unit, int allyTeam)
{
	LUA_UNIT_BATCH_PUSH(,UNIT_ENTERED_LOS, unit, allyTeam);
	static const LuaHashString hs("UnitEnteredLos");
	LosCallIn(hs, unit, allyTeam);
}


void CLuaHandle::UnitLeftRadar(const CUnit* unit, int allyTeam)
{
	LUA_UNIT_BATCH_PUSH(,UNIT_LEFT_RADAR, unit, allyTeam);
	static const LuaHashString hs("UnitLeftRadar");
	LosCallIn(hs, unit, allyTeam);
}


void CLuaHandle::UnitLeftLos(const CUnit* unit, int allyTeam)
{
	LUA_UNIT_BATCH_PUSH(,UNIT_LEFT_LOS, unit, allyTeam);
	static const LuaHashString hs("UnitLeftLos");
	LosCallIn(hs, unit, allyTeam);
}


/******************************************************************************/

void CLuaHandle::UnitLoaded(const CUnit* unit, const CUnit* transport)
{
	LUA_UNIT_BATCH_PUSH(,UNIT_LOADED, unit, transport);
	LUA_CALL_IN_CHECK(L);
	lua_checkstack(L, 8);

	int errfunc = SetupTraceback(L);

	static const LuaHashString cmdStr("UnitLoaded");
	if (!cmdStr.GetGlobalFunc(L)) {
		// remove error handler
		if (errfunc) lua_pop(L, 1);
		return; // the call is not defined
	}

	lua_pushnumber(L, unit->id);
	lua_pushnumber(L, unit->unitDef->id);
	lua_pushnumber(L, unit->team);
	lua_pushnumber(L, transport->id);
	lua_pushnumber(L, transport->team);

	// call the routine
	RunCallInTraceback(cmdStr, 5, 0, errfunc);
	return;
}


void CLuaHandle::UnitUnloaded(const CUnit* unit, const CUnit* transport)
{
	LUA_UNIT_BATCH_PUSH(,UNIT_UNLOADED, unit, transport);
	LUA_CALL_IN_CHECK(L);
	lua_checkstack(L, 8);

	int errfunc = SetupTraceback(L);

	static const LuaHashString cmdStr("UnitUnloaded");
	if (!cmdStr.GetGlobalFunc(L)) {
		// remove error handler
		if (errfunc) lua_pop(L, 1);
		return; // the call is not defined
	}

	lua_pushnumber(L, unit->id);
	lua_pushnumber(L, unit->unitDef->id);
	lua_pushnumber(L, unit->team);
	lua_pushnumber(L, transport->id);
	lua_pushnumber(L, transport->team);

	// call the routine
	RunCallInTraceback(cmdStr, 5, 0, errfunc);
	return;
}


/******************************************************************************/

void CLuaHandle::UnitEnteredWater(const CUnit* unit)
{
	LUA_UNIT_BATCH_PUSH(,UNIT_ENTERED_WATER, unit);
	static const LuaHashString cmdStr("UnitEnteredWater");
	UnitCallIn(cmdStr, unit);
	return;
}


void CLuaHandle::UnitEnteredAir(const CUnit* unit)
{
	LUA_UNIT_BATCH_PUSH(,UNIT_ENTERED_AIR, unit);
	static const LuaHashString cmdStr("UnitEnteredAir");
	UnitCallIn(cmdStr, unit);
	return;
}


void CLuaHandle::UnitLeftWater(const CUnit* unit)
{
	LUA_UNIT_BATCH_PUSH(,UNIT_LEFT_WATER, unit);
	static const LuaHashString cmdStr("UnitLeftWater");
	UnitCallIn(cmdStr, unit);
	return;
}


void CLuaHandle::UnitLeftAir(const CUnit* unit)
{
	LUA_UNIT_BATCH_PUSH(,UNIT_LEFT_AIR, unit);
	static const LuaHashString cmdStr("UnitLeftAir");
	UnitCallIn(cmdStr, unit);
	return;
}


/******************************************************************************/

void CLuaHandle::UnitCloaked(const CUnit* unit)
{
	LUA_UNIT_BATCH_PUSH(,UNIT_CLOAKED, unit);
	static const LuaHashString cmdStr("UnitCloaked");
	UnitCallIn(cmdStr, unit);
	return;
}


void CLuaHandle::UnitDecloaked(const CUnit* unit)
{
	LUA_UNIT_BATCH_PUSH(,UNIT_DECLOAKED, unit);
	static const LuaHashString cmdStr("UnitDecloaked");
	UnitCallIn(cmdStr, unit);
	return;
}


void CLuaHandle::UnitMoveFailed(const CUnit* unit)
{
	LUA_UNIT_BATCH_PUSH(,UNIT_MOVE_FAILED, unit);
	static const LuaHashString cmdStr("UnitMoveFailed");
	UnitCallIn(cmdStr, unit);
	return;
}


/******************************************************************************/

void CLuaHandle::FeatureCreated(const CFeature* feature)
{
	LUA_FEAT_BATCH_PUSH(FEAT_CREATED, feature);
	LUA_CALL_IN_CHECK(L);
	lua_checkstack(L, 5);

	int errfunc = SetupTraceback(L);

	static const LuaHashString cmdStr("FeatureCreated");
	if (!cmdStr.GetGlobalFunc(L)) {
		// remove error handler
		if (errfunc) lua_pop(L, 1);
		return; // the call is not defined
	}

	lua_pushnumber(L, feature->id);
	lua_pushnumber(L, feature->allyteam);

	// call the routine
	RunCallInTraceback(cmdStr, 2, 0, errfunc);
	return;
}


void CLuaHandle::FeatureDestroyed(const CFeature* feature)
{
	LUA_FEAT_BATCH_PUSH(FEAT_DESTROYED, feature);
	LUA_CALL_IN_CHECK(L);
	lua_checkstack(L, 5);

	int errfunc = SetupTraceback(L);

	static const LuaHashString cmdStr("FeatureDestroyed");
	if (!cmdStr.GetGlobalFunc(L)) {
		// remove error handler
		if (errfunc) lua_pop(L, 1);
		return; // the call is not defined
	}

	lua_pushnumber(L, feature->id);
	lua_pushnumber(L, feature->allyteam);

	// call the routine
	RunCallInTraceback(cmdStr, 2, 0, errfunc);
	return;
}


/******************************************************************************/

void CLuaHandle::ProjectileCreated(const CProjectile* p)
{
	LUA_PROJ_BATCH_PUSH(PROJ_CREATED, p);
	LUA_CALL_IN_CHECK(L);
	lua_checkstack(L, 4);
	static const LuaHashString cmdStr("ProjectileCreated");
	if (!cmdStr.GetGlobalFunc(L)) {
		return; // the call is not defined
	}

	if (p->synced && (p->weapon || p->piece)) {
		const CUnit* owner = p->owner();

		lua_pushnumber(L, p->id);
		lua_pushnumber(L, (owner? owner->id: -1));

		// call the routine
		RunCallIn(cmdStr, 2, 0);
	}

	return;
}


void CLuaHandle::ProjectileDestroyed(const CProjectile* p)
{
	LUA_PROJ_BATCH_PUSH(PROJ_DESTROYED, p);
	LUA_CALL_IN_CHECK(L);
	lua_checkstack(L, 4);
	static const LuaHashString cmdStr("ProjectileDestroyed");
	if (!cmdStr.GetGlobalFunc(L)) {
		return; // the call is not defined
	}

	if (p->synced && (p->weapon || p->piece)) {
		lua_pushnumber(L, p->id);

		// call the routine
		RunCallIn(cmdStr, 1, 0);
	}

	return;
}

/******************************************************************************/

bool CLuaHandle::Explosion(int weaponID, const float3& pos, const CUnit* owner)
{
	if ((weaponID >= (int)watchWeapons.size()) || (weaponID < 0)) {
		return false;
	}
	if (!watchWeapons[weaponID]) {
		return false;
	}

	LUA_UNIT_BATCH_PUSH(false, UNIT_EXPLOSION, weaponID, pos, owner);
	LUA_CALL_IN_CHECK(L);
	lua_checkstack(L, 7);
	static const LuaHashString cmdStr("Explosion");
	if (!cmdStr.GetGlobalFunc(L)) {
		return false; // the call is not defined
	}

	lua_pushnumber(L, weaponID);
	lua_pushnumber(L, pos.x);
	lua_pushnumber(L, pos.y);
	lua_pushnumber(L, pos.z);
	if (owner != NULL) {
		lua_pushnumber(L, owner->id);
	}

	// call the routine
	RunCallIn(cmdStr, (owner == NULL) ? 4 : 5, 1);

	// get the results
	if (!lua_isboolean(L, -1)) {
		logOutput.Print("%s() bad return value\n", cmdStr.GetString().c_str());
		lua_pop(L, 1);
		return false;
	}

	const bool retval = !!lua_toboolean(L, -1);
	lua_pop(L, 1);
	return retval;
}


void CLuaHandle::StockpileChanged(const CUnit* unit,
                                  const CWeapon* weapon, int oldCount)
{
	LUA_UNIT_BATCH_PUSH(,UNIT_STOCKPILE_CHANGED, unit, weapon, oldCount);
	LUA_CALL_IN_CHECK(L);
	lua_checkstack(L, 8);
	static const LuaHashString cmdStr("StockpileChanged");
	if (!cmdStr.GetGlobalFunc(L)) {
		return;
	}

	lua_pushnumber(L, unit->id);
	lua_pushnumber(L, unit->unitDef->id);
	lua_pushnumber(L, unit->team);
	lua_pushnumber(L, weapon->weaponNum);
	lua_pushnumber(L, oldCount);
	lua_pushnumber(L, weapon->numStockpiled);

	// call the routine
	RunCallIn(cmdStr, 6, 0);

	return;
}


void CLuaHandle::ExecuteUnitEventBatch() {
	if(!UseEventBatch()) return;

	GML_RECMUTEX_LOCK(unit); // ExecuteUnitEventBatch

	std::vector<LuaUnitEvent> lueb;
	{
		GML_STDMUTEX_LOCK(ulbatch);
		luaUnitEventBatch.swap(lueb);
	}
	execUnitBatch = true;
	for(std::vector<LuaUnitEvent>::iterator i = lueb.begin(); i != lueb.end(); ++i) {
		LuaUnitEvent &e = *i;
		switch(e.id) {
			case UNIT_FINISHED:
				UnitFinished(e.unit1);
				break;
			case UNIT_CREATED:
				UnitCreated(e.unit1, e.unit2);
				break;
			case UNIT_FROM_FACTORY:
				UnitFromFactory(e.unit1, e.unit2, e.bool1);
				break;
			case UNIT_DESTROYED:
				UnitDestroyed(e.unit1, e.unit2);
				break;
			case UNIT_TAKEN:
				UnitTaken(e.unit1, e.int1);
				break;
			case UNIT_GIVEN:
				UnitGiven(e.unit1, e.int1);
				break;
			case UNIT_IDLE:
				UnitIdle(e.unit1);
				break;
			case UNIT_COMMAND:
				UnitCommand(e.unit1, e.cmd1);
				break;
			case UNIT_CMD_DONE:
				UnitCmdDone(e.unit1, e.int1, e.int2);
				break;
			case UNIT_DAMAGED:
				UnitDamaged(e.unit1, e.unit2, e.float1, e.int1, e.bool1);
				break;
			case UNIT_EXPERIENCE:
				UnitExperience(e.unit1, e.float1);
				break;
			case UNIT_SEISMIC_PING:
				UnitSeismicPing(e.unit1, e.int1, e.pos1, e.float1);
				break;
			case UNIT_ENTERED_RADAR:
				UnitEnteredRadar(e.unit1, e.int1);
				break;
			case UNIT_ENTERED_LOS:
				UnitEnteredLos(e.unit1, e.int1);
				break;
			case UNIT_LEFT_RADAR:
				UnitLeftRadar(e.unit1, e.int1);
				break;
			case UNIT_LEFT_LOS:
				UnitLeftLos(e.unit1, e.int1);
				break;
			case UNIT_LOADED:
				UnitLoaded(e.unit1, e.unit2);
				break;
			case UNIT_UNLOADED:
				UnitUnloaded(e.unit1, e.unit2);
				break;
			case UNIT_ENTERED_WATER:
				UnitEnteredWater(e.unit1);
				break;
			case UNIT_ENTERED_AIR:
				UnitEnteredAir(e.unit1);
				break;
			case UNIT_LEFT_WATER:
				UnitLeftWater(e.unit1);
				break;
			case UNIT_LEFT_AIR:
				UnitLeftAir(e.unit1);
				break;
			case UNIT_CLOAKED:
				UnitCloaked(e.unit1);
				break;
			case UNIT_DECLOAKED:
				UnitDecloaked(e.unit1);
				break;
			case UNIT_MOVE_FAILED:
				UnitMoveFailed(e.unit1);
				break;
			case UNIT_EXPLOSION:
				Explosion(e.int1, e.pos1, e.unit1);
				break;
			case UNIT_STOCKPILE_CHANGED:
				StockpileChanged(e.unit1, (CWeapon *)e.unit2, e.int1);
				break;
			default:
				logOutput.Print("%s: Invalid Event %d", __FUNCTION__, e.id);
				break;
		}
	}
	execUnitBatch = false;
}


void CLuaHandle::ExecuteFeatEventBatch() {
	if(!UseEventBatch()) return;

	GML_RECMUTEX_LOCK(feat); // ExecuteFeatEventBatch

	std::vector<LuaFeatEvent> lfeb;
	{
		GML_STDMUTEX_LOCK(flbatch);
		luaFeatEventBatch.swap(lfeb);
	}
	execFeatBatch = true;
	for(std::vector<LuaFeatEvent>::iterator i = lfeb.begin(); i != lfeb.end(); ++i) {
		LuaFeatEvent &e = *i;
		switch(e.id) {
			case FEAT_CREATED:
				FeatureCreated(e.feat1);
				break;
			case FEAT_DESTROYED:
				FeatureDestroyed(e.feat1);
				break;
			default:
				logOutput.Print("%s: Invalid Event %d", __FUNCTION__, e.id);
				break;
		}
	}
	execFeatBatch = false;
}


void CLuaHandle::ExecuteProjEventBatch() {
	if(!UseEventBatch()) return;

	GML_RECMUTEX_LOCK(proj); // ExecuteProjEventBatch

	std::vector<LuaProjEvent> lpeb;
	{
		GML_STDMUTEX_LOCK(plbatch);
		luaProjEventBatch.swap(lpeb);
	}
	execProjBatch = true;
	for(std::vector<LuaProjEvent>::iterator i = lpeb.begin(); i != lpeb.end(); ++i) {
		LuaProjEvent &e = *i;
		switch(e.id) {
			case PROJ_CREATED:
				ProjectileCreated(e.proj1);
				break;
			case PROJ_DESTROYED:
				ProjectileDestroyed(e.proj1);
				break;
			default:
				logOutput.Print("%s: Invalid Event %d", __FUNCTION__, e.id);
				break;
		}
	}
	execProjBatch = false;
}


void CLuaHandle::GameFrame(int frameNumber)
{
	LUA_FRAME_BATCH_PUSH(frameNumber);
	LUA_CALL_IN_CHECK(L);
	lua_checkstack(L, 3);
	static const LuaHashString cmdStr("GameFrame");
	if (!cmdStr.GetGlobalFunc(L)) {
		return;
	}

	lua_pushnumber(L, frameNumber);

	// call the routine
	RunCallIn(cmdStr, 1, 0);

	return;
}


void CLuaHandle::ExecuteFrameEventBatch() {
	if(!UseEventBatch()) return;

	GML_DRCMUTEX_LOCK(lua); // ExecuteFrameEventBatch

	std::vector<int> lgeb;
	{
		GML_STDMUTEX_LOCK(glbatch);
		luaFrameEventBatch.swap(lgeb);
	}
	execFrameBatch = true;
	for(std::vector<int>::iterator i = lgeb.begin(); i != lgeb.end(); ++i) {
		GameFrame(*i);
	}
	execFrameBatch = false;
}


void CLuaHandle::ExecuteMiscEventBatch() {
	if(!UseEventBatch()) return;

	GML_DRCMUTEX_LOCK(lua); // ExecuteMiscEventBatch

	std::vector<LuaMiscEvent> lmeb;
	{
		GML_STDMUTEX_LOCK(mlbatch);
		luaMiscEventBatch.swap(lmeb);
	}
	execMiscBatch = true;
	for(std::vector<LuaMiscEvent>::iterator i = lmeb.begin(); i != lmeb.end(); ++i) {
		LuaMiscEvent &e = *i;
		switch(e.id) {
			case ADD_CONSOLE_LINE:
				AddConsoleLine(e.str1, *(CLogSubsystem *)e.ptr);
				break;
			default:
				logOutput.Print("%s: Invalid Event %d", __FUNCTION__, e.id);
				break;
		}
	}
	execMiscBatch = false;
}


bool CLuaHandle::RecvLuaMsg(const string& msg, int playerID)
{
	LUA_CALL_IN_CHECK(L);
	lua_checkstack(L, 8);
	static const LuaHashString cmdStr("RecvLuaMsg");
	if (!cmdStr.GetGlobalFunc(L)) {
		return false;
	}

	lua_pushlstring(L, msg.data(), msg.size()); // allow embedded 0's
	lua_pushnumber(L, playerID);

	// call the routine
	if (!RunCallIn(cmdStr, 2, 1)) {
		return false;
	}

	if (!lua_isboolean(L, -1)) {
		lua_pop(L, 1);
		return false;
	}
	const bool retval = !!lua_toboolean(L, -1);
	lua_pop(L, 1);
	return retval;
}


/******************************************************************************/

void CLuaHandle::HandleLuaMsg(int playerID, int script, int mode, const std::vector<boost::uint8_t>& data)
{
	std::string msg;
	msg.resize(data.size());
	std::copy(data.begin(), data.end(), msg.begin());
	if (script == LUA_HANDLE_ORDER_UI) {
		if (luaUI) {
			bool sendMsg = false;
			if (mode == 0) {
				sendMsg = true;
			}
			else if (mode == 's') {
				sendMsg = gu->spectating;
			}
			else if (mode == 'a') {
				const CPlayer* player = playerHandler->Player(playerID);
				if (player == NULL) {
					return;
				}
				if (gu->spectatingFullView) {
					sendMsg = true;
				}
				else if (player->spectator) {
					sendMsg = gu->spectating;
				} else {
					const int msgAllyTeam = teamHandler->AllyTeam(player->team);
					sendMsg = teamHandler->Ally(msgAllyTeam, gu->myAllyTeam);
				}
			}
			if (sendMsg) {
				luaUI->RecvLuaMsg(msg, playerID);
			}
		}
	}
	else if (script == LUA_HANDLE_ORDER_GAIA) {
		if (luaGaia) {
			luaGaia->RecvLuaMsg(msg, playerID);
		}
	}
	else if (script == LUA_HANDLE_ORDER_RULES) {
		if (luaRules) {
			luaRules->RecvLuaMsg(msg, playerID);
		}
	}
}


/******************************************************************************/

inline bool CLuaHandle::PushUnsyncedCallIn(lua_State *L, const LuaHashString& hs)
{
	// LuaUI keeps these call-ins in the Global table,
	// the synced handles keep them in the Registry table
	if (userMode) {
		return hs.GetGlobalFunc(L);
	} else {
		return hs.GetRegistryFunc(L);
	}
}


void CLuaHandle::Save(zipFile archive)
{
	// LuaUI does not get this call-in
	if (userMode) {
		return;
	}

	LUA_CALL_IN_CHECK(L);
	lua_checkstack(L, 3);
	static const LuaHashString cmdStr("Save");
	if (!PushUnsyncedCallIn(L, cmdStr)) {
		return;
	}

	// Save gets ZipFileWriter userdatum as single argument
	LuaZipFileWriter::PushNew(L, "", archive);

	// call the routine
	RunCallInUnsynced(cmdStr, 1, 0);

	return;
}


void CLuaHandle::Update()
{
	LUA_CALL_IN_CHECK(L);
	lua_checkstack(L, 2);
	static const LuaHashString cmdStr("Update");
	if (!PushUnsyncedCallIn(L, cmdStr)) {
		return;
	}

	// call the routine
	RunCallInUnsynced(cmdStr, 0, 0);

	return;
}


void CLuaHandle::ViewResize()
{
	LUA_CALL_IN_CHECK(L);
	lua_checkstack(L, 5);
	static const LuaHashString cmdStr("ViewResize");
	if (!PushUnsyncedCallIn(L, cmdStr)) {
		return;
	}

	lua_newtable(L);
	LuaPushNamedNumber(L, "screenSizeX", globalRendering->screenSizeX);
	LuaPushNamedNumber(L, "screenSizeY", globalRendering->screenSizeY);
	LuaPushNamedNumber(L, "screenPosX",  0.0f);
	LuaPushNamedNumber(L, "screenPosY",  0.0f);
	LuaPushNamedNumber(L, "windowSizeX", globalRendering->winSizeX);
	LuaPushNamedNumber(L, "windowSizeY", globalRendering->winSizeY);
	LuaPushNamedNumber(L, "windowPosX",  globalRendering->winPosX);
	LuaPushNamedNumber(L, "windowPosY",  globalRendering->winPosY);
	LuaPushNamedNumber(L, "viewSizeX",   globalRendering->viewSizeX);
	LuaPushNamedNumber(L, "viewSizeY",   globalRendering->viewSizeY);
	LuaPushNamedNumber(L, "viewPosX",    globalRendering->viewPosX);
	LuaPushNamedNumber(L, "viewPosY",    globalRendering->viewPosY);

	// call the routine
	RunCallInUnsynced(cmdStr, 1, 0);

	return;
}


bool CLuaHandle::DefaultCommand(const CUnit* unit,
                                const CFeature* feature, int& cmd)
{
	LUA_CALL_IN_CHECK(L);
	lua_checkstack(L, 4);
	static const LuaHashString cmdStr("DefaultCommand");
	if (!PushUnsyncedCallIn(L, cmdStr)) {
		return false;
	}

	int args = 0;
	if (unit) {
		HSTR_PUSH(L, "unit");
		lua_pushnumber(L, unit->id);
		args = 2;
	}
	else if (feature) {
		HSTR_PUSH(L, "feature");
		lua_pushnumber(L, feature->id);
		args = 2;
	}
/* FIXME
	else if (groundPos) {
		HSTR_PUSH(L, "ground");
		lua_pushnumber(L, groundPos->x);
		lua_pushnumber(L, groundPos->y);
		lua_pushnumber(L, groundPos->z);
		args = 4;
	}
	else {
		HSTR_PUSH(L, "selection");
		args = 1;
	}
*/

	// call the routine
	RunCallInUnsynced(cmdStr, args, 1);

	if (!lua_isnumber(L, 1)) {
		lua_pop(L, 1);
		return false;
	}

	cmd = lua_toint(L, -1);
	lua_pop(L, 1);
	return true;
}




void CLuaHandle::DrawGenesis()
{
	LUA_CALL_IN_CHECK(L);
	lua_checkstack(L, 2);
	static const LuaHashString cmdStr("DrawGenesis");
	if (!PushUnsyncedCallIn(L, cmdStr)) {
		return;
	}

	// call the routine
	RunCallInUnsynced(cmdStr, 0, 0);

	return;
}


void CLuaHandle::DrawWorld()
{
	LUA_CALL_IN_CHECK(L);
	lua_checkstack(L, 2);
	static const LuaHashString cmdStr("DrawWorld");
	if (!PushUnsyncedCallIn(L, cmdStr)) {
		return;
	}

	// call the routine
	RunCallInUnsynced(cmdStr, 0, 0);

	return;
}


void CLuaHandle::DrawWorldPreUnit()
{
	LUA_CALL_IN_CHECK(L);
	lua_checkstack(L, 2);
	static const LuaHashString cmdStr("DrawWorldPreUnit");
	if (!PushUnsyncedCallIn(L, cmdStr)) {
		return;
	}

	// call the routine
	RunCallInUnsynced(cmdStr, 0, 0);

	return;
}


void CLuaHandle::DrawWorldShadow()
{
	LUA_CALL_IN_CHECK(L);
	lua_checkstack(L, 2);
	static const LuaHashString cmdStr("DrawWorldShadow");
	if (!PushUnsyncedCallIn(L, cmdStr)) {
		return;
	}

	// call the routine
	RunCallInUnsynced(cmdStr, 0, 0);

	return;
}


void CLuaHandle::DrawWorldReflection()
{
	LUA_CALL_IN_CHECK(L);
	lua_checkstack(L, 2);
	static const LuaHashString cmdStr("DrawWorldReflection");
	if (!PushUnsyncedCallIn(L, cmdStr)) {
		return;
	}

	// call the routine
	RunCallInUnsynced(cmdStr, 0, 0);

	return;
}


void CLuaHandle::DrawWorldRefraction()
{
	LUA_CALL_IN_CHECK(L);
	lua_checkstack(L, 2);
	static const LuaHashString cmdStr("DrawWorldRefraction");
	if (!PushUnsyncedCallIn(L, cmdStr)) {
		return;
	}

	// call the routine
	RunCallInUnsynced(cmdStr, 0, 0);

	return;
}


void CLuaHandle::DrawScreen()
{
	LUA_CALL_IN_CHECK(L);
	lua_checkstack(L, 4);
	static const LuaHashString cmdStr("DrawScreen");
	if (!PushUnsyncedCallIn(L, cmdStr)) {
		return;
	}

	lua_pushnumber(L, globalRendering->viewSizeX);
	lua_pushnumber(L, globalRendering->viewSizeY);

	// call the routine
	RunCallInUnsynced(cmdStr, 2, 0);

	return;
}


void CLuaHandle::DrawScreenEffects()
{
	LUA_CALL_IN_CHECK(L);
	lua_checkstack(L, 4);
	static const LuaHashString cmdStr("DrawScreenEffects");
	if (!PushUnsyncedCallIn(L, cmdStr)) {
		return;
	}

	lua_pushnumber(L, globalRendering->viewSizeX);
	lua_pushnumber(L, globalRendering->viewSizeY);

	// call the routine
	RunCallInUnsynced(cmdStr, 2, 0);

	return;
}


void CLuaHandle::DrawInMiniMap()
{
	LUA_CALL_IN_CHECK(L);
	lua_checkstack(L, 4);
	static const LuaHashString cmdStr("DrawInMiniMap");
	if (!PushUnsyncedCallIn(L, cmdStr)) {
		return;
	}

	const int xSize = minimap->GetSizeX();
	const int ySize = minimap->GetSizeY();

	if ((xSize < 1) || (ySize < 1)) {
		lua_pop(L, 1);
		return;
	}

	lua_pushnumber(L, xSize);
	lua_pushnumber(L, ySize);

	// call the routine
	RunCallInUnsynced(cmdStr, 2, 0);

	return;
}

/******************************************************************************/
/******************************************************************************/

static inline bool CheckModUICtrl()
{
	return CLuaHandle::GetModUICtrl() ||
	       CLuaHandle::GetActiveHandle()->GetUserMode();
}



bool CLuaHandle::KeyPress(unsigned short key, bool isRepeat)
{
	if (!CheckModUICtrl()) {
		return false;
	}
	LUA_CALL_IN_CHECK(L);
	lua_checkstack(L, 6);
	static const LuaHashString cmdStr("KeyPress");
	if (!PushUnsyncedCallIn(L, cmdStr)) {
		return false; // the call is not defined, do not take the event
	}

	lua_pushnumber(L, key);

	lua_newtable(L);
	HSTR_PUSH_BOOL(L, "alt",   !!keys[SDLK_LALT]);
	HSTR_PUSH_BOOL(L, "ctrl",  !!keys[SDLK_LCTRL]);
	HSTR_PUSH_BOOL(L, "meta",  !!keys[SDLK_LMETA]);
	HSTR_PUSH_BOOL(L, "shift", !!keys[SDLK_LSHIFT]);

	lua_pushboolean(L, isRepeat);

	CKeySet ks(key, false);
	lua_pushstring(L, ks.GetString(true).c_str());

	lua_pushnumber(L, currentUnicode);

	// call the function
	if (!RunCallInUnsynced(cmdStr, 5, 1)) {
		return false;
	}

	// const int args = lua_gettop(L); unused
	if (!lua_isboolean(L, -1)) {
		lua_pop(L, 1);
		return false;
	}
	const bool retval = !!lua_toboolean(L, -1);
	lua_pop(L, 1);
	return retval;
}


bool CLuaHandle::KeyRelease(unsigned short key)
{
	if (!CheckModUICtrl()) {
		return false;
	}
	LUA_CALL_IN_CHECK(L);
	lua_checkstack(L, 5);
	static const LuaHashString cmdStr("KeyRelease");
	if (!PushUnsyncedCallIn(L, cmdStr)) {
		return false; // the call is not defined, do not take the event
	}

	lua_pushnumber(L, key);

	lua_newtable(L);
	HSTR_PUSH_BOOL(L, "alt",   !!keys[SDLK_LALT]);
	HSTR_PUSH_BOOL(L, "ctrl",  !!keys[SDLK_LCTRL]);
	HSTR_PUSH_BOOL(L, "meta",  !!keys[SDLK_LMETA]);
	HSTR_PUSH_BOOL(L, "shift", !!keys[SDLK_LSHIFT]);

	CKeySet ks(key, false);
	lua_pushstring(L, ks.GetString(true).c_str());

	lua_pushnumber(L, currentUnicode);

	// call the function
	if (!RunCallInUnsynced(cmdStr, 4, 1)) {
		return false;
	}

	if (!lua_isboolean(L, -1)) {
		lua_pop(L, 1);
		return false;
	}
	const bool retval = !!lua_toboolean(L, -1);
	lua_pop(L, 1);
	return retval;
}


bool CLuaHandle::MousePress(int x, int y, int button)
{
	if (!CheckModUICtrl()) {
		return false;
	}
	LUA_CALL_IN_CHECK(L);
	lua_checkstack(L, 5);
	static const LuaHashString cmdStr("MousePress");
	if (!PushUnsyncedCallIn(L, cmdStr)) {
		return false; // the call is not defined, do not take the event
	}

	lua_pushnumber(L, x - globalRendering->viewPosX);
	lua_pushnumber(L, globalRendering->viewSizeY - y - 1);
	lua_pushnumber(L, button);

	// call the function
	if (!RunCallInUnsynced(cmdStr, 3, 1)) {
		return false;
	}

	if (!lua_isboolean(L, -1)) {
		lua_pop(L, 1);
		return false;
	}
	const bool retval = !!lua_toboolean(L, -1);
	lua_pop(L, 1);
	return retval;
}


int CLuaHandle::MouseRelease(int x, int y, int button)
{
	if (!CheckModUICtrl()) {
		return false;
	}
	LUA_CALL_IN_CHECK(L);
	lua_checkstack(L, 5);
	static const LuaHashString cmdStr("MouseRelease");
	if (!PushUnsyncedCallIn(L, cmdStr)) {
		return false; // the call is not defined, do not take the event
	}

	lua_pushnumber(L, x - globalRendering->viewPosX);
	lua_pushnumber(L, globalRendering->viewSizeY - y - 1);
	lua_pushnumber(L, button);

	// call the function
	if (!RunCallInUnsynced(cmdStr, 3, 1)) {
		return false;
	}

	if (!lua_isnumber(L, -1)) {
		lua_pop(L, 1);
		return -1;
	}
	const int retval = lua_toint(L, -1) - 1;
	lua_pop(L, 1);
	return retval;
}


bool CLuaHandle::MouseMove(int x, int y, int dx, int dy, int button)
{
	if (!CheckModUICtrl()) {
		return false;
	}
	LUA_CALL_IN_CHECK(L);
	lua_checkstack(L, 7);
	static const LuaHashString cmdStr("MouseMove");
	if (!PushUnsyncedCallIn(L, cmdStr)) {
		return false; // the call is not defined, do not take the event
	}

	lua_pushnumber(L, x - globalRendering->viewPosX);
	lua_pushnumber(L, globalRendering->viewSizeY - y - 1);
	lua_pushnumber(L, dx);
	lua_pushnumber(L, -dy);
	lua_pushnumber(L, button);

	// call the function
	if (!RunCallInUnsynced(cmdStr, 5, 1)) {
		return false;
	}

	if (!lua_isboolean(L, -1)) {
		lua_pop(L, 1);
		return false;
	}
	const bool retval = !!lua_toboolean(L, -1);
	lua_pop(L, 1);
	return retval;
}


bool CLuaHandle::MouseWheel(bool up, float value)
{
	if (!CheckModUICtrl()) {
		return false;
	}
	LUA_CALL_IN_CHECK(L);
	lua_checkstack(L, 4);
	static const LuaHashString cmdStr("MouseWheel");
	if (!PushUnsyncedCallIn(L, cmdStr)) {
		return false; // the call is not defined, do not take the event
	}

	lua_pushboolean(L, up);
	lua_pushnumber(L, value);

	// call the function
	if (!RunCallInUnsynced(cmdStr, 2, 1)) {
		return false;
	}

	if (!lua_isboolean(L, -1)) {
		lua_pop(L, 1);
		return false;
	}
	const bool retval = !!lua_toboolean(L, -1);
	lua_pop(L, 1);
	return retval;
}

bool CLuaHandle::JoystickEvent(const std::string& event, int val1, int val2)
{
	if (!CheckModUICtrl()) {
		return false;
	}
	LUA_CALL_IN_CHECK(L);
	lua_checkstack(L, 4);
	const LuaHashString cmdStr(event);
	if (!PushUnsyncedCallIn(L, cmdStr)) {
		return false; // the call is not defined, do not take the event
	}

	lua_pushnumber(L, val1);
	lua_pushnumber(L, val2);

	// call the function
	if (!RunCallInUnsynced(cmdStr, 2, 1)) {
		return false;
	}

	if (!lua_isboolean(L, -1)) {
		lua_pop(L, 1);
		return false;
	}
	const bool retval = !!lua_toboolean(L, -1);
	lua_pop(L, 1);
	return retval;
}

bool CLuaHandle::IsAbove(int x, int y)
{
	if (!CheckModUICtrl()) {
		return false;
	}
	LUA_CALL_IN_CHECK(L);
	lua_checkstack(L, 4);
	static const LuaHashString cmdStr("IsAbove");
	if (!PushUnsyncedCallIn(L, cmdStr)) {
		return false; // the call is not defined
	}

	lua_pushnumber(L, x - globalRendering->viewPosX);
	lua_pushnumber(L, globalRendering->viewSizeY - y - 1);

	// call the function
	if (!RunCallInUnsynced(cmdStr, 2, 1)) {
		return false;
	}

	if (!lua_isboolean(L, -1)) {
		lua_pop(L, 1);
		return false;
	}
	const bool retval = !!lua_toboolean(L, -1);
	lua_pop(L, 1);
	return retval;
}


string CLuaHandle::GetTooltip(int x, int y)
{
	if (!CheckModUICtrl()) {
		return "";
	}
	LUA_CALL_IN_CHECK(L);
	lua_checkstack(L, 4);
	static const LuaHashString cmdStr("GetTooltip");
	if (!PushUnsyncedCallIn(L, cmdStr)) {
		return ""; // the call is not defined
	}

	lua_pushnumber(L, x - globalRendering->viewPosX);
	lua_pushnumber(L, globalRendering->viewSizeY - y - 1);

	// call the function
	if (!RunCallInUnsynced(cmdStr, 2, 1)) {
		return "";
	}

	if (!lua_isstring(L, -1)) {
		lua_pop(L, 1);
		return "";
	}
	const string retval = lua_tostring(L, -1);
	lua_pop(L, 1);
	return retval;
}


bool CLuaHandle::ConfigCommand(const string& command)
{
	if (!CheckModUICtrl()) {
		return true; // FIXME ?
	}
	LUA_CALL_IN_CHECK(L);
	lua_checkstack(L, 2);
	static const LuaHashString cmdStr("ConfigureLayout");
	if (!PushUnsyncedCallIn(L, cmdStr)) {
		return true; // the call is not defined
	}

	lua_pushstring(L, command.c_str());

	// call the routine
	if (!RunCallInUnsynced(cmdStr, 1, 0)) {
		return false;
	}
	return true;
}


bool CLuaHandle::CommandNotify(const Command& cmd)
{
	if (!CheckModUICtrl()) {
		return false;
	}
	LUA_CALL_IN_CHECK(L);
	lua_checkstack(L, 5);
	static const LuaHashString cmdStr("CommandNotify");
	if (!PushUnsyncedCallIn(L, cmdStr)) {
		return false; // the call is not defined
	}

	// push the command id
	lua_pushnumber(L, cmd.id);

	// push the params list
	lua_newtable(L);
	for (int p = 0; p < (int)cmd.params.size(); p++) {
		lua_pushnumber(L, p + 1);
		lua_pushnumber(L, cmd.params[p]);
		lua_rawset(L, -3);
	}

	// push the options table
	lua_newtable(L);
	HSTR_PUSH_NUMBER(L, "coded", cmd.options);
	HSTR_PUSH_BOOL(L, "alt",   !!(cmd.options & ALT_KEY));
	HSTR_PUSH_BOOL(L, "ctrl",  !!(cmd.options & CONTROL_KEY));
	HSTR_PUSH_BOOL(L, "shift", !!(cmd.options & SHIFT_KEY));
	HSTR_PUSH_BOOL(L, "right", !!(cmd.options & RIGHT_MOUSE_KEY));
	HSTR_PUSH_BOOL(L, "meta",  !!(cmd.options & META_KEY));

	// call the function
	if (!RunCallInUnsynced(cmdStr, 3, 1)) {
		return false;
	}

	// get the results
	if (!lua_isboolean(L, -1)) {
		logOutput.Print("CommandNotify() bad return value\n");
		lua_pop(L, 1);
		return false;
	}

	const bool retval = !!lua_toboolean(L, -1);
	lua_pop(L, 1);
	return retval;
}


bool CLuaHandle::AddConsoleLine(const string& msg, const CLogSubsystem& sys)
{
	if (!CheckModUICtrl()) {
		return true; // FIXME?
	}
	LUA_MISC_BATCH_PUSH(true, ADD_CONSOLE_LINE, msg, (void *)&sys);
	LUA_CALL_IN_CHECK(L);
	lua_checkstack(L, 4);
	static const LuaHashString cmdStr("AddConsoleLine");
	if (!PushUnsyncedCallIn(L, cmdStr)) {
		return true; // the call is not defined
	}

	lua_pushstring(L, msg.c_str());
	// FIXME: makes no sense now, but *gets might expect this
	lua_pushnumber(L, 0);

	// call the function
	if (!RunCallIn(cmdStr, 2, 0)) {
		return false;
	}

	return true;
}



bool CLuaHandle::GroupChanged(int groupID)
{
	if (!CheckModUICtrl()) {
		return false;
	}
	LUA_CALL_IN_CHECK(L);
	lua_checkstack(L, 3);
	static const LuaHashString cmdStr("GroupChanged");
	if (!PushUnsyncedCallIn(L, cmdStr)) {
		return false; // the call is not defined
	}

	lua_pushnumber(L, groupID);

	// call the routine
	if (!RunCallInUnsynced(cmdStr, 1, 0)) {
		return false;
	}

	return true;
}



string CLuaHandle::WorldTooltip(const CUnit* unit,
                                const CFeature* feature,
                                const float3* groundPos)
{
	if (!CheckModUICtrl()) {
		return "";
	}
	LUA_CALL_IN_CHECK(L);
	lua_checkstack(L, 6);
	static const LuaHashString cmdStr("WorldTooltip");
	if (!PushUnsyncedCallIn(L, cmdStr)) {
		return ""; // the call is not defined
	}

	int args;
	if (unit) {
		HSTR_PUSH(L, "unit");
		lua_pushnumber(L, unit->id);
		args = 2;
	}
	else if (feature) {
		HSTR_PUSH(L, "feature");
		lua_pushnumber(L, feature->id);
		args = 2;
	}
	else if (groundPos) {
		HSTR_PUSH(L, "ground");
		lua_pushnumber(L, groundPos->x);
		lua_pushnumber(L, groundPos->y);
		lua_pushnumber(L, groundPos->z);
		args = 4;
	}
	else {
		HSTR_PUSH(L, "selection");
		args = 1;
	}

	// call the routine
	if (!RunCallInUnsynced(cmdStr, args, 1)) {
		return "";
	}

	if (!lua_isstring(L, -1)) {
		lua_pop(L, 1);
		return "";
	}
	const string retval = lua_tostring(L, -1);
	lua_pop(L, 1);
	return retval;
}


bool CLuaHandle::MapDrawCmd(int playerID, int type,
                            const float3* pos0,
                            const float3* pos1,
                            const string* label)
{
	if (!CheckModUICtrl()) {
		return false;
	}
	LUA_CALL_IN_CHECK(L);
	lua_checkstack(L, 9);
	static const LuaHashString cmdStr("MapDrawCmd");
	if (!PushUnsyncedCallIn(L, cmdStr)) {
		return false; // the call is not defined
	}

	int args;

	lua_pushnumber(L, playerID);

	if (type == MAPDRAW_POINT) {
		HSTR_PUSH(L, "point");
		lua_pushnumber(L, pos0->x);
		lua_pushnumber(L, pos0->y);
		lua_pushnumber(L, pos0->z);
		lua_pushstring(L, label->c_str());
		args = 6;
	}
	else if (type == MAPDRAW_LINE) {
		HSTR_PUSH(L, "line");
		lua_pushnumber(L, pos0->x);
		lua_pushnumber(L, pos0->y);
		lua_pushnumber(L, pos0->z);
		lua_pushnumber(L, pos1->x);
		lua_pushnumber(L, pos1->y);
		lua_pushnumber(L, pos1->z);
		args = 8;
	}
	else if (type == MAPDRAW_ERASE) {
		HSTR_PUSH(L, "erase");
		lua_pushnumber(L, pos0->x);
		lua_pushnumber(L, pos0->y);
		lua_pushnumber(L, pos0->z);
		lua_pushnumber(L, 100.0f);  // radius
		args = 6;
	}
	else {
		logOutput.Print("Unknown MapDrawCmd() type: %i", type);
		lua_pop(L, 2); // pop the function and playerID
		return false;
	}

	// call the routine
	if (!RunCallInUnsynced(cmdStr, args, 1)) {
		return false;
	}

	// take the event?
	if (!lua_isboolean(L, -1)) {
		lua_pop(L, 1);
		return false;
	}
	const bool retval = lua_toboolean(L, -1);
	lua_pop(L, 1);
	return retval;
}


bool CLuaHandle::GameSetup(const string& state, bool& ready,
                           const map<int, string>& playerStates)
{
	if (!CheckModUICtrl()) {
		return false;
	}
	LUA_CALL_IN_CHECK(L);
	lua_checkstack(L, 5);
	static const LuaHashString cmdStr("GameSetup");
	if (!PushUnsyncedCallIn(L, cmdStr)) {
		return false;
	}

	lua_pushstring(L, state.c_str());

	lua_pushboolean(L, ready);

	lua_newtable(L);
	map<int, string>::const_iterator it;
	for (it = playerStates.begin(); it != playerStates.end(); ++it) {
		lua_pushnumber(L, it->first);
		lua_pushstring(L, it->second.c_str());
		lua_rawset(L, -3);
	}

	// call the routine
	if (!RunCallInUnsynced(cmdStr, 3, 2)) {
		return false;
	}

	if (lua_isboolean(L, -2)) {
		if (lua_toboolean(L, -2)) {
			if (lua_isboolean(L, -1)) {
				ready = lua_toboolean(L, -1);
			}
			lua_pop(L, 2);
			return true;
		}
	}
	lua_pop(L, 2);
	return false;
}


/******************************************************************************/
/******************************************************************************/

bool CLuaHandle::AddBasicCalls(lua_State *L)
{
	HSTR_PUSH(L, "Script");
	lua_newtable(L); {
		HSTR_PUSH_CFUNC(L, "Kill",            KillActiveHandle);
		HSTR_PUSH_CFUNC(L, "GetName",         CallOutGetName);
		HSTR_PUSH_CFUNC(L, "GetSynced",       CallOutGetSynced);
		HSTR_PUSH_CFUNC(L, "GetFullCtrl",     CallOutGetFullCtrl);
		HSTR_PUSH_CFUNC(L, "GetFullRead",     CallOutGetFullRead);
		HSTR_PUSH_CFUNC(L, "GetCtrlTeam",     CallOutGetCtrlTeam);
		HSTR_PUSH_CFUNC(L, "GetReadTeam",     CallOutGetReadTeam);
		HSTR_PUSH_CFUNC(L, "GetReadAllyTeam", CallOutGetReadAllyTeam);
		HSTR_PUSH_CFUNC(L, "GetSelectTeam",   CallOutGetSelectTeam);
		HSTR_PUSH_CFUNC(L, "GetGlobal",       CallOutGetGlobal);
		HSTR_PUSH_CFUNC(L, "GetRegistry",     CallOutGetRegistry);
		HSTR_PUSH_CFUNC(L, "GetCallInList",   CallOutGetCallInList);
		// special team constants
		HSTR_PUSH_NUMBER(L, "NO_ACCESS_TEAM",  CEventClient::NoAccessTeam);
		HSTR_PUSH_NUMBER(L, "ALL_ACCESS_TEAM", CEventClient::AllAccessTeam);
//FIXME		LuaArrays::PushEntries(L);
	}
	lua_rawset(L, -3);

	// extra math utilities
	lua_getglobal(L, "math");
	LuaBitOps::PushEntries(L);
	lua_pop(L, 1);

	return true;
}


int CLuaHandle::CallOutGetName(lua_State* L)
{
	lua_pushstring(L, GetActiveHandle()->GetName().c_str());
	return 1;
}


int CLuaHandle::CallOutGetSynced(lua_State* L)
{
	lua_pushboolean(L, GetActiveHandle()->GetSynced());
	return 1;
}


int CLuaHandle::CallOutGetFullCtrl(lua_State* L)
{
	lua_pushboolean(L, GetActiveHandle()->GetFullCtrl());
	return 1;
}


int CLuaHandle::CallOutGetFullRead(lua_State* L)
{
	lua_pushboolean(L, GetActiveHandle()->GetFullRead());
	return 1;
}


int CLuaHandle::CallOutGetCtrlTeam(lua_State* L)
{
	lua_pushnumber(L, GetActiveHandle()->GetCtrlTeam());
	return 1;
}


int CLuaHandle::CallOutGetReadTeam(lua_State* L)
{
	lua_pushnumber(L, GetActiveHandle()->GetReadTeam());
	return 1;
}


int CLuaHandle::CallOutGetReadAllyTeam(lua_State* L)
{
	lua_pushnumber(L, GetActiveHandle()->GetReadAllyTeam());
	return 1;
}


int CLuaHandle::CallOutGetSelectTeam(lua_State* L)
{
	lua_pushnumber(L, GetActiveHandle()->GetSelectTeam());
	return 1;
}


int CLuaHandle::CallOutGetGlobal(lua_State* L)
{
	if (devMode) {
		lua_pushvalue(L, LUA_GLOBALSINDEX);
		return 1;
	}
	return 0;
}


int CLuaHandle::CallOutGetRegistry(lua_State* L)
{
	if (devMode) {
		lua_pushvalue(L, LUA_REGISTRYINDEX);
		return 1;
	}
	return 0;
}


int CLuaHandle::CallOutGetCallInList(lua_State* L)
{
	vector<string> list;
	eventHandler.GetEventList(list);
	lua_createtable(L, 0, list.size());
	for (unsigned int i = 0; i < list.size(); i++) {
		lua_pushstring(L, list[i].c_str());
		lua_newtable(L); {
			lua_pushliteral(L, "unsynced");
			lua_pushboolean(L, eventHandler.IsUnsynced(list[i]));
			lua_rawset(L, -3);
			lua_pushliteral(L, "controller");
			lua_pushboolean(L, eventHandler.IsController(list[i]));
			lua_rawset(L, -3);
		}
		lua_rawset(L, -3);
	}
	return 1;
}


int CLuaHandle::CallOutSyncedUpdateCallIn(lua_State* L)
{
	if(!Threading::IsSimThread())
		return 0; // FIXME: If this can be called from a non-sim context, this code is insufficient
	const int args = lua_gettop(L);
	if ((args != 1) || !lua_isstring(L, 1)) {
		luaL_error(L, "Incorrect arguments to UpdateCallIn()");
	}
	const string name = lua_tostring(L, 1);
	CLuaHandle *lh = GetActiveHandle();
	lh->SyncedUpdateCallIn(lh->GetActiveState(), name);
	return 0;
}


int CLuaHandle::CallOutUnsyncedUpdateCallIn(lua_State* L)
{
	if(Threading::IsSimThread())
		return 0; // FIXME: If this can be called from a sim context, this code is insufficient
	const int args = lua_gettop(L);
	if ((args != 1) || !lua_isstring(L, 1)) {
		luaL_error(L, "Incorrect arguments to UpdateCallIn()");
	}
	const string name = lua_tostring(L, 1);
	CLuaHandle *lh = GetActiveHandle();
	lh->UnsyncedUpdateCallIn(lh->GetActiveState(), name);
	return 0;
}


/******************************************************************************/
/******************************************************************************/<|MERGE_RESOLUTION|>--- conflicted
+++ resolved
@@ -66,10 +66,6 @@
 #endif
   callinErrors(0)
 {
-<<<<<<< HEAD
-	L = lua_open();
-	LUA_OPEN_LIB(L, luaopen_debug);
-=======
 	UpdateThreading();
 	execUnitBatch = false;
 	execFeatBatch = false;
@@ -79,10 +75,9 @@
 
 	SetSynced(false, true);
 	L_Sim = lua_open();
-	luaopen_debug(L_Sim);
+	LUA_OPEN_LIB(L_Sim, luaopen_debug);
 	L_Draw = lua_open();
-	luaopen_debug(L_Draw);
->>>>>>> 969c4bdc
+	LUA_OPEN_LIB(L_Draw, luaopen_debug);
 }
 
 
@@ -620,10 +615,13 @@
 		return;
 	}
 
-	LUA_CALL_IN_CHECK(L);
+	LUA_FRAME_BATCH_PUSH(frameNum);
+	LUA_CALL_IN_CHECK(L);
+	if(CopyExportTable())
+		DelayRecvFromSynced(L, 0); // Copy _G.EXPORT --> SYNCED.EXPORT once a game frame
 	lua_checkstack(L, 4);
 
-	int errfunc = SetupTraceback();
+	int errfunc = SetupTraceback(L);
 
 	static const LuaHashString cmdStr("GameFrame");
 	if (!cmdStr.GetGlobalFunc(L)) {
@@ -1600,25 +1598,6 @@
 		}
 	}
 	execProjBatch = false;
-}
-
-
-void CLuaHandle::GameFrame(int frameNumber)
-{
-	LUA_FRAME_BATCH_PUSH(frameNumber);
-	LUA_CALL_IN_CHECK(L);
-	lua_checkstack(L, 3);
-	static const LuaHashString cmdStr("GameFrame");
-	if (!cmdStr.GetGlobalFunc(L)) {
-		return;
-	}
-
-	lua_pushnumber(L, frameNumber);
-
-	// call the routine
-	RunCallIn(cmdStr, 1, 0);
-
-	return;
 }
 
 
