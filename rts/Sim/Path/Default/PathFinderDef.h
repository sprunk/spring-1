/* This file is part of the Spring engine (GPL v2 or later), see LICENSE.html */

#ifndef PATHFINDERDEF_HDR
#define PATHFINDERDEF_HDR

#include "Sim/MoveTypes/MoveMath/MoveMath.h"
#include "System/float3.h"
#include "System/Vec2.h"

struct MoveDef;
class CPathFinderDef {
public:
	CPathFinderDef(const float3& goalCenter, float goalRadius, float sqGoalDistance);
	virtual ~CPathFinderDef() {}

	virtual bool WithinConstraints(unsigned int xSquare, unsigned int zSquare) const { return true; }
	virtual void DisableConstraint(bool) {}

<<<<<<< HEAD
	bool IsGoal(unsigned int xSquare, unsigned int zSquare) const;
	float Heuristic(unsigned int xSquare, unsigned int zSquare) const;
	bool GoalIsBlocked(const MoveData& moveData, const CMoveMath::BlockType& moveMathOptions) const;
	int2 GoalSquareOffset(unsigned int blockSize) const;
=======
	bool IsGoal(int xSquare, int zSquare) const;
	float Heuristic(int xSquare, int zSquare) const;
	bool GoalIsBlocked(const MoveDef& moveDef, const CMoveMath::BlockType& moveMathOptions) const;
	int2 GoalSquareOffset(int blockSize) const;
>>>>>>> e33093bd

	float3 goal;
	float sqGoalRadius;

	bool startInGoalRadius;

	unsigned int goalSquareX;
	unsigned int goalSquareZ;
};



class CRangedGoalWithCircularConstraint : public CPathFinderDef {
public:
	CRangedGoalWithCircularConstraint(const float3& start, const float3& goal, float goalRadius, float searchSize, unsigned int extraSize);
	~CRangedGoalWithCircularConstraint() {}

	bool WithinConstraints(unsigned int xSquare, unsigned int zSquare) const;
	void DisableConstraint(bool b) { disabled = b; }

private:
	unsigned int halfWayX;
	unsigned int halfWayZ;
	unsigned int searchRadiusSq;

	bool disabled;
};

#endif<|MERGE_RESOLUTION|>--- conflicted
+++ resolved
@@ -16,17 +16,11 @@
 	virtual bool WithinConstraints(unsigned int xSquare, unsigned int zSquare) const { return true; }
 	virtual void DisableConstraint(bool) {}
 
-<<<<<<< HEAD
 	bool IsGoal(unsigned int xSquare, unsigned int zSquare) const;
 	float Heuristic(unsigned int xSquare, unsigned int zSquare) const;
-	bool GoalIsBlocked(const MoveData& moveData, const CMoveMath::BlockType& moveMathOptions) const;
+	bool GoalIsBlocked(const MoveDef& moveDef, const CMoveMath::BlockType& moveMathOptions) const;
 	int2 GoalSquareOffset(unsigned int blockSize) const;
-=======
-	bool IsGoal(int xSquare, int zSquare) const;
-	float Heuristic(int xSquare, int zSquare) const;
-	bool GoalIsBlocked(const MoveDef& moveDef, const CMoveMath::BlockType& moveMathOptions) const;
-	int2 GoalSquareOffset(int blockSize) const;
->>>>>>> e33093bd
+
 
 	float3 goal;
 	float sqGoalRadius;
