--- conflicted
+++ resolved
@@ -780,21 +780,27 @@
 		// defined, assume it is not supposed to be a building
 		// (so do not assign a default per facing)
 		return;
+	} else {
+		yardmap.resize(xsize * zsize);
 	}
 
 	StringToLowerInPlace(yardMapStr);
 
-	// read the yardmap in half resolution from the LuaDef string
-	const unsigned int hxsize = xsize >> 1;
-	const unsigned int hzsize = zsize >> 1;
-
-	std::vector<YardMapStatus> yardMap(hxsize * hzsize, YARDMAP_BLOCKED);
-	std::string foundUnknownChars;
-
-	unsigned int idx = 0;
-
-	for (unsigned int n = 0; n < yardMapStr.size(); n++) {
-		const unsigned char c = yardMapStr[n];
+	const bool highResMap = (yardMapStr[0] == 'h');
+
+	const unsigned int hxsize = xsize >> (1 - highResMap);
+	const unsigned int hzsize = zsize >> (1 - highResMap);
+
+	// if high-res yardmap, start at second character
+	unsigned int ymReadIdx = highResMap;
+	unsigned int ymCopyIdx = 0;
+
+	std::vector<YardMapStatus> defYardMap(hxsize * hzsize, YARDMAP_BLOCKED);
+	std::string unknownChars;
+
+	// read the yardmap from the LuaDef string
+	while (ymReadIdx < yardMapStr.size()) {
+		const unsigned char c = yardMapStr[ymReadIdx++];
 
 		if (isspace(c))
 			continue;
@@ -812,18 +818,17 @@
 			case 'f':
 			case 'o': ys = YARDMAP_BLOCKED; break;
 			default:
-				if (foundUnknownChars.find_first_of(c) == std::string::npos)
-					foundUnknownChars += c;
-		}
-
-		if (idx < hxsize * hzsize) {
-			yardMap[idx] = ys;
-		}
-		idx++;
+				if (unknownChars.find_first_of(c) == std::string::npos)
+					unknownChars += c;
+		}
+
+		if (ymCopyIdx >= defYardMap.size());
+			continue;
+
+		defYardMap[ymCopyIdx++] = ys;
 	}
 
 	// print warnings
-<<<<<<< HEAD
 	if (ymCopyIdx > defYardMap.size())
 		LOG_L(L_WARNING, "%s: Given yardmap contains "_STPF_" excess char(s)!", name.c_str(), ymCopyIdx - defYardMap.size());
 
@@ -842,24 +847,6 @@
 			const YardMapStatus yardMapChar = defYardMap[yardMapIdx];
 
 			yardmap[bmx + bmz * xsize] = yardMapChar;
-=======
-	if (idx > yardMap.size())
-		LOG_L(L_WARNING, "%s: Given yardmap/blockmap contains "_STPF_" excess char(s)!", name.c_str(), idx - yardMap.size());
-
-	if (idx > 0 && idx < yardMap.size())
-		LOG_L(L_WARNING, "%s: Given yardmap/blockmap requires "_STPF_" extra char(s)!", name.c_str(), yardMap.size() - idx);
-
-	if (!foundUnknownChars.empty())
-		LOG_L(L_WARNING, "%s: Unknown char(s) in yardmap/blockmap \"%s\"!", name.c_str(), foundUnknownChars.c_str());
-
-	// write in doubled resolution to final unitdef tag
-	yardmap.resize(xsize * zsize);
-	for (unsigned int z = 0; z < zsize; z++) {
-		for (unsigned int x = 0; x < xsize; x++) {
-			const unsigned int yardMapIdx = (x >> 1) + ((z >> 1) * hxsize);
-			const YardMapStatus yardMapChar = yardMap[yardMapIdx];
-			yardmap[x + z * xsize] = yardMapChar;
->>>>>>> 8114bc80
 		}
 	}
 }
