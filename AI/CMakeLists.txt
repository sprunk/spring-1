### AI
#
# Global variables set in this file:
# * AIDIR
#
# Functions and macros defined in this file:
# * SetGlobal
# * GetListOfSubModules
# * GetVersionFromFile
# * GetLastPathPart
#

add_definitions(-DBUILDING_AI)

set(AIDIR           ${DATADIR} CACHE STRING "Where AIs are installed")
set(rts             "${CMAKE_SOURCE_DIR}/rts")
set(AI_FIND_QUIETLY FALSE)

include_directories(
	${rts}
	${rts}/System
	${rts}/ExternalAI/Interface
	Wrappers
	${SDL_INCLUDE_DIR})


# Set these for Interfaces and AIs with C sources
set(CMAKE_C_FLAGS_DEBUG          "${CMAKE_CXX_FLAGS_DEBUG}")
set(CMAKE_C_FLAGS_DEBUG2         "${CMAKE_CXX_FLAGS_DEBUG2}")
set(CMAKE_C_FLAGS_DEBUG3         "${CMAKE_CXX_FLAGS_DEBUG3}")
set(CMAKE_C_FLAGS_RELEASE        "${CMAKE_CXX_FLAGS_RELEASE}")
set(CMAKE_C_FLAGS_RELWITHDEBINFO "${CMAKE_CXX_FLAGS_RELWITHDEBINFO}")
set(CMAKE_C_FLAGS_PROFILE        "${CMAKE_CXX_FLAGS_PROFILE}")

remove_definitions(-DSTREFLOP_SSE)
add_definitions(${PIC_FLAG} -D_REENTRANT -D_GNU_SOURCE=1)

if    (WIN32)
	set(CMAKE_MODULE_LINKER_FLAGS "${CMAKE_MODULE_LINKER_FLAGS} -Wl,--kill-at -Wl,--add-stdcall-alias")
endif (WIN32)

<<<<<<< HEAD

if ("${AITYPES}" STREQUAL "ALL" OR "${AITYPES}" STREQUAL "NATIVE")
	set(AITYPES_NATIVE "TRUE")
endif ("${AITYPES}" STREQUAL "ALL" OR "${AITYPES}" STREQUAL "NATIVE")
if ("${AITYPES}" STREQUAL "ALL" OR "${AITYPES}" STREQUAL "JAVA")
	set(AITYPES_JAVA "TRUE")
endif ("${AITYPES}" STREQUAL "ALL" OR "${AITYPES}" STREQUAL "JAVA")

IF (CMAKE_HOST_WIN32)
	set(AWK_COMMAND "${MINGWLIBS}/bin/awk.exe")
ELSE (CMAKE_HOST_WIN32)
	set(AWK_COMMAND "awk")
ENDIF(CMAKE_HOST_WIN32)

list (APPEND ai_common ${CMAKE_SOURCE_DIR}/rts/Game/GameVersion)

IF (AITYPES_NATIVE)
	# Build static libraries for Legacy C++ AIs
	aux_source_directory(${CMAKE_SOURCE_DIR}/AI/Wrappers/LegacyCpp legacycppaifiles)
	list (APPEND legacycppaifiles ${ai_common})
	list (APPEND legacycppaifiles ${CMAKE_SOURCE_DIR}/rts/System/float3)
	list (APPEND legacycppaifiles ${CMAKE_SOURCE_DIR}/rts/Sim/Misc/DamageArray)
	add_library(legacycpp STATIC ${legacycppaifiles})

	aux_source_directory(${CMAKE_SOURCE_DIR}/rts/System/creg creg)
	add_library(legacycpp-creg STATIC ${legacycppaifiles} ${creg})
	set_target_properties(legacycpp-creg PROPERTIES COMPILE_FLAGS "-DUSING_CREG")


	# Build static library for (new) C++ AIs
	set(CPPWRAPPER_SOURCE_DIR "${CMAKE_CURRENT_SOURCE_DIR}/Wrappers/Cpp")
	set(CPPWRAPPER_AWK_SCRIPTS_DIR "${CPPWRAPPER_SOURCE_DIR}/bin")
	set(AWK_COMMON_SCRIPTS_DIR "${CMAKE_SOURCE_DIR}/AI/Wrappers/CUtils/bin")
	set(CPPWRAPPER_BUILD_DIR "${CMAKE_CURRENT_BINARY_DIR}/Wrappers/Cpp")
	set(CPPWRAPPER_GENERATED_SRC_DIR "${CPPWRAPPER_BUILD_DIR}/generated-src")
	set(SPRING_SOURCE_DIR "${PROJECT_SOURCE_DIR}")
	set(SPRING_AIINTERFACE_SOURCE_DIR "${SPRING_SOURCE_DIR}/rts/ExternalAI/Interface")

	file(MAKE_DIRECTORY "${CPPWRAPPER_GENERATED_SRC_DIR}")

	# generate the source files
	SET(CPPWRAPPER_GENERATED_COMMAND
		"${AWK_COMMAND}"
		"-v" "SPRING_SOURCE_DIR=${SPRING_SOURCE_DIR}"
		"-v" "GENERATED_SOURCE_DIR=${CPPWRAPPER_GENERATED_SRC_DIR}"
		"-f" "${CPPWRAPPER_AWK_SCRIPTS_DIR}/wrappCallback.awk"
		"-f" "${AWK_COMMON_SCRIPTS_DIR}/common.awk"
		"-f" "${AWK_COMMON_SCRIPTS_DIR}/commonDoc.awk"
		"-f" "${AWK_COMMON_SCRIPTS_DIR}/commonOOCallback.awk"
		"${SPRING_AIINTERFACE_SOURCE_DIR}/SSkirmishAICallback.h")

	# this will regenerate the sources whenever the DEPENDS changes
	ADD_CUSTOM_COMMAND(
		DEPENDS "${SPRING_AIINTERFACE_SOURCE_DIR}/SSkirmishAICallback.h"
		OUTPUT "${CPPWRAPPER_GENERATED_SRC_DIR}/*.cpp"
		COMMAND ${CPPWRAPPER_GENERATED_COMMAND}
		WORKING_DIRECTORY "${CPPWRAPPER_AWK_SCRIPTS_DIR}"
		COMMENT "  Generating C++ AI Wrapper Callback source files" VERBATIM)
	ADD_CUSTOM_TARGET(generate_cppaifiles DEPENDS "${CPPWRAPPER_GENERATED_SRC_DIR}/*.cpp")

	# this will generate the sources on "cmake configure", which is needed
	# for cmake to be able to list the source files
	EXECUTE_PROCESS(
		COMMAND ${CPPWRAPPER_GENERATED_COMMAND}
		WORKING_DIRECTORY "${CPPWRAPPER_AWK_SCRIPTS_DIR}")

	# build the static lib
	aux_source_directory(${CPPWRAPPER_GENERATED_SRC_DIR} cppaifiles)
	list (APPEND cppaifiles ${ai_common})
	add_library(cppaiwrapper STATIC ${cppaifiles})
	SET_SOURCE_FILES_PROPERTIES("${CPPWRAPPER_GENERATED_SRC_DIR}/*.cpp" PROPERTIES GENERATED 1)
	ADD_DEPENDENCIES(cppaiwrapper generate_cppaifiles)
ENDIF(AITYPES_NATIVE)
=======

# Assemble common additional native AI sources
list(APPEND ai_common_SRC ${rts}/Game/GameVersion)

# Assemble the Legacy C++ AI sources
aux_source_directory("Wrappers/LegacyCpp"          legacyCppAiSrcFiles)
list(APPEND legacyCppAiSrcFiles ${ai_common_SRC})
list(APPEND legacyCppAiSrcFiles ${rts}/System/float3)
list(APPEND legacyCppAiSrcFiles ${rts}/Sim/Misc/DamageArray)

# Assemble the creg sources
aux_source_directory("${rts}/System/creg"          creg)

# Compile the Legacy C++ AI wrapper static library
add_library(legacycpp      STATIC ${legacyCppAiSrcFiles})

# Compile the Legacy C++ AI wrapper static library with creg support
add_library(legacycpp-creg STATIC ${legacyCppAiSrcFiles} ${creg})
set_target_properties(legacycpp-creg PROPERTIES COMPILE_FLAGS "-DUSING_CREG")
>>>>>>> 2be683bb

# Assemble the CUtils sources
aux_source_directory(${CMAKE_SOURCE_DIR}/AI/Wrappers/CUtils CUtils_SRC)


################################################################################
### BEGINN: MACROS_AND_FUNCTIONS
# Define macros and functions to be used in this file and by Java Skirmish AIs

# Sets a variable in global scope
function    (SetGlobal var value)
	set(${var} "${value}" CACHE INTERNAL "" FORCE)
endfunction (SetGlobal)


# Find all CMakeLists.txt files in sub-directories
macro    (GetListOfSubModules list_var)
	file(GLOB ${list_var} RELATIVE "${CMAKE_CURRENT_SOURCE_DIR}" FOLLOW_SYMLINKS "${CMAKE_CURRENT_SOURCE_DIR}/*/CMakeLists.txt")

	# Strip away the "/CMakeLists.txt" parts, so we end up with just a list of dirs,
	# for example: AAI;RAI;KAIK
	string(REPLACE "//CMakeLists.txt" "" ${list_var} "${${list_var}}")
endmacro (GetListOfSubModules list_var)


# Gets the version from a text file.
# (actually just reads the text file content into a variable)
macro    (GetVersionFromFile vers_var vers_file)
	if    (EXISTS ${vers_file})
		file(STRINGS "${vers_file}" ${vers_var} LIMIT_COUNT 1)
	else  (EXISTS ${vers_file})
		set(${vers_var} "UNKNOWN_VERSION")
	endif (EXISTS ${vers_file})
endmacro (GetVersionFromFile vers_var vers_file)


# Returns the name of the dir or file specified by a path.
# example: "/A/B/C" -> "C"
macro    (GetLastPathPart part_var dir)
	string(REGEX REPLACE ".*[\\/]" "" ${part_var} ${dir})
endmacro (GetLastPathPart part_var dir)

### END: MACROS_AND_FUNCTIONS
################################################################################


Add_Subdirectory(Interfaces)
Add_Subdirectory(Skirmish)<|MERGE_RESOLUTION|>--- conflicted
+++ resolved
@@ -39,7 +39,6 @@
 	set(CMAKE_MODULE_LINKER_FLAGS "${CMAKE_MODULE_LINKER_FLAGS} -Wl,--kill-at -Wl,--add-stdcall-alias")
 endif (WIN32)
 
-<<<<<<< HEAD
 
 if ("${AITYPES}" STREQUAL "ALL" OR "${AITYPES}" STREQUAL "NATIVE")
 	set(AITYPES_NATIVE "TRUE")
@@ -54,18 +53,29 @@
 	set(AWK_COMMAND "awk")
 ENDIF(CMAKE_HOST_WIN32)
 
-list (APPEND ai_common ${CMAKE_SOURCE_DIR}/rts/Game/GameVersion)
+
+# Assemble common additional native AI sources
+list(APPEND ai_common_SRC ${rts}/Game/GameVersion)
+
+# Assemble the CUtils sources
+aux_source_directory(${CMAKE_SOURCE_DIR}/AI/Wrappers/CUtils CUtils_SRC)
+
 
 IF (AITYPES_NATIVE)
-	# Build static libraries for Legacy C++ AIs
-	aux_source_directory(${CMAKE_SOURCE_DIR}/AI/Wrappers/LegacyCpp legacycppaifiles)
-	list (APPEND legacycppaifiles ${ai_common})
-	list (APPEND legacycppaifiles ${CMAKE_SOURCE_DIR}/rts/System/float3)
-	list (APPEND legacycppaifiles ${CMAKE_SOURCE_DIR}/rts/Sim/Misc/DamageArray)
-	add_library(legacycpp STATIC ${legacycppaifiles})
+	# Assemble the Legacy C++ AI sources
+	aux_source_directory("Wrappers/LegacyCpp"          legacyCppAiSrcFiles)
+	list(APPEND legacyCppAiSrcFiles ${ai_common_SRC})
+	list(APPEND legacyCppAiSrcFiles ${rts}/System/float3)
+	list(APPEND legacyCppAiSrcFiles ${rts}/Sim/Misc/DamageArray)
 
-	aux_source_directory(${CMAKE_SOURCE_DIR}/rts/System/creg creg)
-	add_library(legacycpp-creg STATIC ${legacycppaifiles} ${creg})
+	# Assemble the creg sources
+	aux_source_directory("${rts}/System/creg"          creg)
+
+	# Compile the Legacy C++ AI wrapper static library
+	add_library(legacycpp      STATIC ${legacyCppAiSrcFiles})
+
+	# Compile the Legacy C++ AI wrapper static library with creg support
+	add_library(legacycpp-creg STATIC ${legacyCppAiSrcFiles} ${creg})
 	set_target_properties(legacycpp-creg PROPERTIES COMPILE_FLAGS "-DUSING_CREG")
 
 
@@ -113,30 +123,6 @@
 	SET_SOURCE_FILES_PROPERTIES("${CPPWRAPPER_GENERATED_SRC_DIR}/*.cpp" PROPERTIES GENERATED 1)
 	ADD_DEPENDENCIES(cppaiwrapper generate_cppaifiles)
 ENDIF(AITYPES_NATIVE)
-=======
-
-# Assemble common additional native AI sources
-list(APPEND ai_common_SRC ${rts}/Game/GameVersion)
-
-# Assemble the Legacy C++ AI sources
-aux_source_directory("Wrappers/LegacyCpp"          legacyCppAiSrcFiles)
-list(APPEND legacyCppAiSrcFiles ${ai_common_SRC})
-list(APPEND legacyCppAiSrcFiles ${rts}/System/float3)
-list(APPEND legacyCppAiSrcFiles ${rts}/Sim/Misc/DamageArray)
-
-# Assemble the creg sources
-aux_source_directory("${rts}/System/creg"          creg)
-
-# Compile the Legacy C++ AI wrapper static library
-add_library(legacycpp      STATIC ${legacyCppAiSrcFiles})
-
-# Compile the Legacy C++ AI wrapper static library with creg support
-add_library(legacycpp-creg STATIC ${legacyCppAiSrcFiles} ${creg})
-set_target_properties(legacycpp-creg PROPERTIES COMPILE_FLAGS "-DUSING_CREG")
->>>>>>> 2be683bb
-
-# Assemble the CUtils sources
-aux_source_directory(${CMAKE_SOURCE_DIR}/AI/Wrappers/CUtils CUtils_SRC)
 
 
 ################################################################################
