/* This file is part of the Spring engine (GPL v2 or later), see LICENSE.html */

#ifndef COMMAND_H
#define COMMAND_H

#include <string>
#include <climits> // for INT_MAX

#include "System/creg/creg_cond.h"
#include "System/float3.h"
#include <vector>

// ID's lower than 0 are reserved for build options (cmd -x = unitdefs[x])
#define CMD_STOP                   0
#define CMD_INSERT                 1
#define CMD_REMOVE                 2
#define CMD_WAIT                   5
#define CMD_TIMEWAIT               6
#define CMD_DEATHWAIT              7
#define CMD_SQUADWAIT              8
#define CMD_GATHERWAIT             9
#define CMD_MOVE                  10
#define CMD_PATROL                15
#define CMD_FIGHT                 16
#define CMD_ATTACK                20
#define CMD_AREA_ATTACK           21
#define CMD_GUARD                 25
#define CMD_AISELECT              30 //FIXME REMOVE
#define CMD_GROUPSELECT           35
#define CMD_GROUPADD              36
#define CMD_GROUPCLEAR            37
#define CMD_REPAIR                40
#define CMD_FIRE_STATE            45
#define CMD_MOVE_STATE            50
#define CMD_SETBASE               55
#define CMD_INTERNAL              60
#define CMD_SELFD                 65
#define CMD_SET_WANTED_MAX_SPEED  70
#define CMD_LOAD_UNITS            75
#define CMD_LOAD_ONTO             76
#define CMD_UNLOAD_UNITS          80
#define CMD_UNLOAD_UNIT           81
#define CMD_ONOFF                 85
#define CMD_RECLAIM               90
#define CMD_CLOAK                 95
#define CMD_STOCKPILE            100
#define CMD_DGUN                 105
#define CMD_RESTORE              110
#define CMD_REPEAT               115
#define CMD_TRAJECTORY           120
#define CMD_RESURRECT            125
#define CMD_CAPTURE              130
#define CMD_AUTOREPAIRLEVEL      135
#define CMD_LOOPBACKATTACK       140
#define CMD_IDLEMODE             145
#define CMD_FAILED               150

#define CMDTYPE_ICON                        0  // expect 0 parameters in return
#define CMDTYPE_ICON_MODE                   5  // expect 1 parameter in return (number selected mode)
#define CMDTYPE_ICON_MAP                   10  // expect 3 parameters in return (mappos)
#define CMDTYPE_ICON_AREA                  11  // expect 4 parameters in return (mappos+radius)
#define CMDTYPE_ICON_UNIT                  12  // expect 1 parameters in return (unitid)
#define CMDTYPE_ICON_UNIT_OR_MAP           13  // expect 1 parameters in return (unitid) or 3 parameters in return (mappos)
#define CMDTYPE_ICON_FRONT                 14  // expect 3 or 6 parameters in return (middle of front and right side of front if a front was defined)
#define CMDTYPE_COMBO_BOX                  15  // expect 1 parameter in return (number selected option)
#define CMDTYPE_ICON_UNIT_OR_AREA          16  // expect 1 parameter in return (unitid) or 4 parameters in return (mappos+radius)
#define CMDTYPE_NEXT                       17  // used with CMD_INTERNAL
#define CMDTYPE_PREV                       18  // used with CMD_INTERNAL
#define CMDTYPE_ICON_UNIT_FEATURE_OR_AREA  19  // expect 1 parameter in return (unitid or featureid+uh->MaxUnits() (id>uh->MaxUnits()=feature)) or 4 parameters in return (mappos+radius)
#define CMDTYPE_ICON_BUILDING              20  // expect 3 parameters in return (mappos)
#define CMDTYPE_CUSTOM                     21  // used with CMD_INTERNAL
#define CMDTYPE_ICON_UNIT_OR_RECTANGLE     22  // expect 1 parameter in return (unitid)
                                               //     or 3 parameters in return (mappos)
                                               //     or 6 parameters in return (startpos+endpos)
#define CMDTYPE_NUMBER                     23  // expect 1 parameter in return (number)


// wait codes
#define CMD_WAITCODE_TIMEWAIT    1.0f
#define CMD_WAITCODE_DEATHWAIT   2.0f
#define CMD_WAITCODE_SQUADWAIT   3.0f
#define CMD_WAITCODE_GATHERWAIT  4.0f


// bits for the option field of Command
#define META_KEY        (1 << 2) //   4
#define DONT_REPEAT     (1 << 3) //   8
#define RIGHT_MOUSE_KEY (1 << 4) //  16
#define SHIFT_KEY       (1 << 5) //  32
#define CONTROL_KEY     (1 << 6) //  64
#define ALT_KEY         (1 << 7) // 128


#define INTERNAL_ORDER  (DONT_REPEAT)

enum {
	MOVESTATE_NONE     = -1,
	MOVESTATE_HOLDPOS  =  0,
	MOVESTATE_MANEUVER =  1,
	MOVESTATE_ROAM     =  2,
};
enum {
	FIRESTATE_NONE       = -1,
	FIRESTATE_HOLDFIRE   =  0,
	FIRESTATE_RETURNFIRE =  1,
	FIRESTATE_FIREATWILL =  2,
};

namespace springLegacyAI {

struct Command
{
private:
	CR_DECLARE_STRUCT(Command);
/*
	TODO check if usage of System/MemPool.h for this struct improves performance
	#if !defined(USE_MMGR) && !(defined(USE_GML) && GML_ENABLE_SIM)
	inline void* operator new(size_t size) { return mempool.Alloc(size); }
	inline void operator delete(void* p, size_t size) { mempool.Free(p, size); }
	#endif
*/

public:
<<<<<<< HEAD
	Command()
		: aiCommandId(-1)
		, options(0)
		, tag(0)
		, timeOut(INT_MAX)
		, id(0)
	{}

	Command(const Command& c) {
		*this = c;
	}

	Command& operator = (const Command& c) {
		id = c.id;
		aiCommandId = c.aiCommandId;
		options = c.options;
		tag = c.tag;
		timeOut = c.timeOut;
		params = c.params;
		return *this;
	}

=======
>>>>>>> 0599c675
	Command(const float3& pos)
		: aiCommandId(-1)
		, options(0)
		, tag(0)
		, timeOut(INT_MAX)
		, id(0)
	{
		PushPos(pos);
	}

	Command(const int cmdID)
		: aiCommandId(-1)
		, options(0)
		, tag(0)
		, timeOut(INT_MAX)
		, id(cmdID)
	{}

	Command(const int cmdID, const float3& pos)
		: aiCommandId(-1)
		, options(0)
		, tag(0)
		, timeOut(INT_MAX)
		, id(cmdID)
	{
		PushPos(pos);
	}

	Command(const int cmdID, const unsigned char cmdOptions)
		: aiCommandId(-1)
		, options(cmdOptions)
		, tag(0)
		, timeOut(INT_MAX)
		, id(cmdID)
	{}

	Command(const int cmdID, const unsigned char cmdOptions, const float param)
		: aiCommandId(-1)
		, options(cmdOptions)
<<<<<<< HEAD
		, tag(0)
		, timeOut(INT_MAX)
		, id(cmdID)
	{
		PushParam(param);
	}

	Command(const int cmdID, const unsigned char cmdOptions, const float3& pos)
		: aiCommandId(-1)
		, options(cmdOptions)
		, tag(0)
		, timeOut(INT_MAX)
		, id(cmdID)
	{
		PushPos(pos);
	}

	Command(const int cmdID, const unsigned char cmdOptions, const float param, const float3& pos)
		: aiCommandId(-1)
		, options(cmdOptions)
		, tag(0)
		, timeOut(INT_MAX)
		, id(cmdID)
	{
		PushParam(param);
		PushPos(pos);
	}

=======
		, tag(0)
		, timeOut(INT_MAX)
		, id(cmdID)
	{
		params.push_back(param);
	}

	Command(const int cmdID, const unsigned char cmdOptions, const float3& pos)
		: aiCommandId(-1)
		, options(cmdOptions)
		, tag(0)
		, timeOut(INT_MAX)
		, id(cmdID)
	{
		PushPos(pos);
	}

	Command(const int cmdID, const unsigned char cmdOptions, const float param, const float3& pos)
		: aiCommandId(-1)
		, options(cmdOptions)
		, tag(0)
		, timeOut(INT_MAX)
		, id(cmdID)
	{
		params.push_back(param);
		PushPos(pos);
	}

	Command()
		: aiCommandId(-1)
		, options(0)
		, tag(0)
		, timeOut(INT_MAX)
		, id(0)
	{}

	Command(const Command& c)
		: aiCommandId(c.aiCommandId)
		, options(c.options)
		, params(c.params)
		, tag(c.tag)
		, timeOut(c.timeOut)
		, id(c.id)
	{}

	Command& operator = (const Command& c) {
		id = c.id;
		aiCommandId = c.aiCommandId;
		options = c.options;
		tag = c.tag;
		timeOut = c.timeOut;
		params = c.params;
		return *this;
	}

>>>>>>> 0599c675
	~Command() { params.clear(); }

	// returns true if the command references another object and
	// in this case also returns the param index of the object in cpos
	bool IsObjectCommand(int& cpos) const {
		const int psize = params.size();

		switch (id) {
			case CMD_ATTACK:
			case CMD_FIGHT:
			case CMD_DGUN:
				cpos = 0;
				return (1 <= psize && psize < 3);
			case CMD_GUARD:
			case CMD_LOAD_ONTO:
				cpos = 0;
				return (psize >= 1);
			case CMD_CAPTURE:
			case CMD_LOAD_UNITS:
			case CMD_RECLAIM:
			case CMD_REPAIR:
			case CMD_RESURRECT:
				cpos = 0;
				return (1 <= psize && psize < 4);
			case CMD_UNLOAD_UNIT:
				cpos = 3;
				return (psize >= 4);
			case CMD_INSERT: {
				if (psize < 3)
					return false;

				Command icmd((int)params[1], (unsigned char)params[2]);

				for (int p = 3; p < (int)psize; p++)
					icmd.params.push_back(params[p]);

				if (!icmd.IsObjectCommand(cpos))
					return false;

				cpos += 3;
				return true;
			}
		}
		return false;
	}

	bool IsAreaCommand() const {
		switch(id) {
			case CMD_CAPTURE:
			case CMD_LOAD_UNITS:
			case CMD_RECLAIM:
			case CMD_REPAIR:
			case CMD_RESURRECT:
				// params[0..2] always holds the position, params[3] the radius
				return (params.size() == 4);
			case CMD_UNLOAD_UNITS:
				return (params.size() == 5);
			case CMD_AREA_ATTACK:
				return true;
		}
		return false;
	}

	void PushParam(float par) { params.push_back(par); }
	const float& GetParam(size_t idx) const { return params[idx]; }

	/// const safe_vector<float>& GetParams() const { return params; }
	const size_t GetParamsCount() const { return params.size(); }

	void SetID(int id) 
#ifndef _MSC_VER
		__attribute__ ((deprecated)) 
#endif
		{ this->id = id; params.clear(); }
	const int& GetID() const { return id; }

	void PushPos(const float3& pos)
	{
		params.push_back(pos.x);
		params.push_back(pos.y);
		params.push_back(pos.z);
	}

	void PushPos(const float* pos)
	{
		params.push_back(pos[0]);
		params.push_back(pos[1]);
		params.push_back(pos[2]);
	}
<<<<<<< HEAD

	float3 GetPos(const int idx) const {
		float3 p;
		p.x = params[idx    ];
		p.y = params[idx + 1];
		p.z = params[idx + 2];
		return p;
	}

=======

	float3 GetPos(const int idx) const {
		float3 p;
		p.x = params[idx    ];
		p.y = params[idx + 1];
		p.z = params[idx + 2];
		return p;
	}

>>>>>>> 0599c675
	void SetPos(const int idx, const float3& p) {
		params[idx    ] = p.x;
		params[idx + 1] = p.y;
		params[idx + 2] = p.z;
	}

public:
	/**
	 * AI Command callback id (passed in on handleCommand, returned
	 * in CommandFinished event)
	 */
	int aiCommandId;

	/// option bits (RIGHT_MOUSE_KEY, ...)
	unsigned char options;

	/// command parameters
	std::vector<float> params;

	/// unique id within a CCommandQueue
	unsigned int tag;

	/**
	 * Remove this command after this frame (absolute).
	 * This can only be set locally and is not sent over the network.
	 * (used for temporary orders)
	 * Examples:
	 * - 0
	 * - MAX_INT
	 * - currenFrame + 60
	 */
	int timeOut;

//private:
	/// CMD_xxx code  (custom codes can also be used)
	int id;
};


struct CommandDescription {
private:
	CR_DECLARE_STRUCT(CommandDescription);

public:
	CommandDescription():
		id(0),
		type(CMDTYPE_ICON),
		hidden(false),
		disabled(false),
		showUnique(false),
		onlyTexture(false) {}

	/// CMD_xxx code (custom codes can also be used)
	int id;
	/// CMDTYPE_xxx code
	int type;

	/// command name
	std::string name;
	/// the associated command action binding name
	std::string action;
	/// button texture
	std::string iconname;
	/// mouse cursor
	std::string mouseicon;
	/// tooltip text
	std::string tooltip;

	/// if true dont show a button for the command
	bool hidden;
	/// for greying-out commands
	bool disabled;
	/// command only applies to single units
	bool showUnique;
	/// do not draw the name if the texture is available
	bool onlyTexture;

	std::vector<std::string> params;
};

} // namespace springLegacyAI

#endif // COMMAND_H<|MERGE_RESOLUTION|>--- conflicted
+++ resolved
@@ -121,7 +121,6 @@
 */
 
 public:
-<<<<<<< HEAD
 	Command()
 		: aiCommandId(-1)
 		, options(0)
@@ -144,8 +143,6 @@
 		return *this;
 	}
 
-=======
->>>>>>> 0599c675
 	Command(const float3& pos)
 		: aiCommandId(-1)
 		, options(0)
@@ -185,7 +182,34 @@
 	Command(const int cmdID, const unsigned char cmdOptions, const float param)
 		: aiCommandId(-1)
 		, options(cmdOptions)
-<<<<<<< HEAD
+		, tag(0)
+		, timeOut(INT_MAX)
+		, id(cmdID)
+	{
+		params.push_back(param);
+	}
+
+	Command(const int cmdID, const unsigned char cmdOptions, const float3& pos)
+		: aiCommandId(-1)
+		, options(cmdOptions)
+		, tag(0)
+		, timeOut(INT_MAX)
+		, id(cmdID)
+	{
+		PushPos(pos);
+	}
+
+	Command(const int cmdID, const unsigned char cmdOptions, const float param, const float3& pos)
+		: aiCommandId(-1)
+		, options(cmdOptions)
+		, tag(0)
+		, timeOut(INT_MAX)
+		, id(cmdID)
+	{
+		params.push_back(param);
+		PushPos(pos);
+	}
+
 		, tag(0)
 		, timeOut(INT_MAX)
 		, id(cmdID)
@@ -214,63 +238,6 @@
 		PushPos(pos);
 	}
 
-=======
-		, tag(0)
-		, timeOut(INT_MAX)
-		, id(cmdID)
-	{
-		params.push_back(param);
-	}
-
-	Command(const int cmdID, const unsigned char cmdOptions, const float3& pos)
-		: aiCommandId(-1)
-		, options(cmdOptions)
-		, tag(0)
-		, timeOut(INT_MAX)
-		, id(cmdID)
-	{
-		PushPos(pos);
-	}
-
-	Command(const int cmdID, const unsigned char cmdOptions, const float param, const float3& pos)
-		: aiCommandId(-1)
-		, options(cmdOptions)
-		, tag(0)
-		, timeOut(INT_MAX)
-		, id(cmdID)
-	{
-		params.push_back(param);
-		PushPos(pos);
-	}
-
-	Command()
-		: aiCommandId(-1)
-		, options(0)
-		, tag(0)
-		, timeOut(INT_MAX)
-		, id(0)
-	{}
-
-	Command(const Command& c)
-		: aiCommandId(c.aiCommandId)
-		, options(c.options)
-		, params(c.params)
-		, tag(c.tag)
-		, timeOut(c.timeOut)
-		, id(c.id)
-	{}
-
-	Command& operator = (const Command& c) {
-		id = c.id;
-		aiCommandId = c.aiCommandId;
-		options = c.options;
-		tag = c.tag;
-		timeOut = c.timeOut;
-		params = c.params;
-		return *this;
-	}
-
->>>>>>> 0599c675
 	~Command() { params.clear(); }
 
 	// returns true if the command references another object and
@@ -360,7 +327,6 @@
 		params.push_back(pos[1]);
 		params.push_back(pos[2]);
 	}
-<<<<<<< HEAD
 
 	float3 GetPos(const int idx) const {
 		float3 p;
@@ -370,17 +336,6 @@
 		return p;
 	}
 
-=======
-
-	float3 GetPos(const int idx) const {
-		float3 p;
-		p.x = params[idx    ];
-		p.y = params[idx + 1];
-		p.z = params[idx + 2];
-		return p;
-	}
-
->>>>>>> 0599c675
 	void SetPos(const int idx, const float3& p) {
 		params[idx    ] = p.x;
 		params[idx + 1] = p.y;
