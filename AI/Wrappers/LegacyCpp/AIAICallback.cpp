/*
	Copyright (c) 2008 Robin Vobruba <hoijui.quaero@gmail.com>

	This program is free software; you can redistribute it and/or modify
	it under the terms of the GNU General Public License as published by
	the Free Software Foundation; either version 2 of the License, or
	(at your option) any later version.

	This program is distributed in the hope that it will be useful,
	but WITHOUT ANY WARRANTY; without even the implied warranty of
	MERCHANTABILITY or FITNESS FOR A PARTICULAR PURPOSE.  See the
	GNU General Public License for more details.

	You should have received a copy of the GNU General Public License
	along with this program.  If not, see <http://www.gnu.org/licenses/>.
*/

#include "AIAICallback.h"


#include "ExternalAI/Interface/SSkirmishAICallback.h"
#include "ExternalAI/Interface/AISCommands.h"

#include "creg/creg_cond.h"
#include "Sim/Units/UnitDef.h"
#include "Sim/Units/CommandAI/CommandQueue.h"
#ifdef USING_CREG
creg::Class* CCommandQueue::GetClass() { return NULL; }
#endif
#include "Sim/MoveTypes/MoveInfo.h"
UnitDef::~UnitDef() {
	delete movedata;
}
CIcon::CIcon() {}
CIcon::~CIcon() {}
UnitDef::UnitDefWeapon::UnitDefWeapon() {}
#include "Sim/Features/FeatureDef.h"
#include "Sim/Weapons/WeaponDefHandler.h"
WeaponDef::~WeaponDef() {}

#include <string>
#include <string.h>
#include <cassert>


static inline void fillWithNULL(void** arr, int size) {
	for (int i=0; i < size; ++i) {
		arr[i] = NULL;
	}
}
static inline void fillWithMinusOne(int* arr, int size) {
	for (int i=0; i < size; ++i) {
		arr[i] = -1;
	}
}

static int resIndMetal = -1;
static int resIndEnergy = -1;
static inline int getResourceId_Metal(const SSkirmishAICallback* sAICallback, int skirmishAIId) {

	if (resIndMetal == -1) {
		resIndMetal = sAICallback->getResourceByName(skirmishAIId, "Metal");
	}

	return resIndMetal;
}
static inline int getResourceId_Energy(const SSkirmishAICallback* sAICallback, int skirmishAIId) {

	if (resIndEnergy == -1) {
		resIndEnergy = sAICallback->getResourceByName(skirmishAIId, "Energy");
	}

	return resIndEnergy;
}

static inline void copyShortToUCharArray(const short* src, unsigned char* const dst, const size_t size) {

	int i;
	for (i = 0; i < size; ++i) {
		dst[i] = (unsigned char) src[i];
	}
}
static inline void copyIntToUShortArray(const int* src, unsigned short* const dst, const size_t size) {

	int i;
	for (i = 0; i < size; ++i) {
		dst[i] = (unsigned short) src[i];
	}
}


CAIAICallback::CAIAICallback()
	: IAICallback(), skirmishAIId(-1), sAICallback(NULL) {
	init();
}

CAIAICallback::CAIAICallback(int skirmishAIId, const SSkirmishAICallback* sAICallback)
	: IAICallback(), skirmishAIId(skirmishAIId), sAICallback(sAICallback) {
	init();
}


void CAIAICallback::init() {
	// FIXME: group ID's have no runtime bound
	const int maxGroups = MAX_UNITS;

	// FIXME: these are far too generous, but we
	// don't have easy access to the right values
	// on the AI side (so better waste memory than
	// risk SEGVs)
	const int numUnitDefs = MAX_UNITS; // unitDefHandler->numUnitDefs;
	const int numFeatDefs = MAX_UNITS; // featureHandler->numFeatureDefs;
	const int numWeapDefs = MAX_UNITS; // weaponDefHandler->numWeaponDefs;

	weaponDefs      = new WeaponDef*[numWeapDefs];
	weaponDefFrames = new int[numWeapDefs];

	fillWithNULL((void**) weaponDefs, numWeapDefs);
	fillWithMinusOne(weaponDefFrames, numWeapDefs);


	unitDefs      = new UnitDef*[numUnitDefs];
	unitDefFrames = new int[numUnitDefs];

	fillWithNULL((void**) unitDefs, numUnitDefs);
	fillWithMinusOne(unitDefFrames, numUnitDefs);


	groupPossibleCommands    = new std::vector<CommandDescription>*[maxGroups];
	unitPossibleCommands     = new std::vector<CommandDescription>*[MAX_UNITS];
	unitCurrentCommandQueues = new CCommandQueue*[MAX_UNITS];

	fillWithNULL((void**) groupPossibleCommands,    maxGroups);
	fillWithNULL((void**) unitPossibleCommands,     MAX_UNITS);
	fillWithNULL((void**) unitCurrentCommandQueues, MAX_UNITS);


	featureDefs      = new FeatureDef*[numFeatDefs];
	featureDefFrames = new int[numFeatDefs];

	fillWithNULL((void**) featureDefs, numFeatDefs);
	fillWithMinusOne(featureDefFrames, numFeatDefs);
}


bool CAIAICallback::PosInCamera(float3 pos, float radius) {

	float pos_param[3];
	pos.copyInto(pos_param);

	return sAICallback->Map_isPosInCamera(skirmishAIId, pos_param, radius);
}

int CAIAICallback::GetCurrentFrame() {
	return sAICallback->Game_getCurrentFrame(skirmishAIId);
}

int CAIAICallback::GetMyTeam() {
	return sAICallback->Game_getMyTeam(skirmishAIId);
}

int CAIAICallback::GetMyAllyTeam() {
	return sAICallback->Game_getMyAllyTeam(skirmishAIId);
}

int CAIAICallback::GetPlayerTeam(int player) {
	return sAICallback->Game_getPlayerTeam(skirmishAIId, player);
}

const char* CAIAICallback::GetTeamSide(int team) {
	return sAICallback->Game_getTeamSide(skirmishAIId, team);
}

int CAIAICallback::GetUnitGroup(int unitId) {
	return sAICallback->Unit_getGroup(skirmishAIId, unitId);
}

const std::vector<CommandDescription>* CAIAICallback::GetGroupCommands(int groupId) {

	int numCmds = sAICallback->Group_getSupportedCommands(skirmishAIId, groupId);

	std::vector<CommandDescription>* cmdDescVec = new std::vector<CommandDescription>();
	for (int c=0; c < numCmds; c++) {
		CommandDescription commandDescription;
		commandDescription.id = sAICallback->Group_SupportedCommand_getId(skirmishAIId, groupId, c);
		commandDescription.name = sAICallback->Group_SupportedCommand_getName(skirmishAIId, groupId, c);
		commandDescription.tooltip = sAICallback->Group_SupportedCommand_getToolTip(skirmishAIId, groupId, c);
		commandDescription.showUnique = sAICallback->Group_SupportedCommand_isShowUnique(skirmishAIId, groupId, c);
		commandDescription.disabled = sAICallback->Group_SupportedCommand_isDisabled(skirmishAIId, groupId, c);

		int numParams = sAICallback->Group_SupportedCommand_getParams(skirmishAIId, groupId, c, NULL, 0);
		const char** params = (const char**) calloc(numParams, sizeof(char*));
		numParams = sAICallback->Group_SupportedCommand_getParams(skirmishAIId, groupId, c, params, numParams);
		for (int p=0; p < numParams; p++) {
			commandDescription.params.push_back(params[p]);
		}
		free(params);
		cmdDescVec->push_back(commandDescription);
	}

	// to prevent memory wholes
	if (groupPossibleCommands[groupId] != NULL) {
		delete groupPossibleCommands[groupId];
	}
	groupPossibleCommands[groupId] = cmdDescVec;

	return cmdDescVec;
}


const std::vector<CommandDescription>* CAIAICallback::GetUnitCommands(int unitId) {

	int numCmds = sAICallback->Unit_getSupportedCommands(skirmishAIId, unitId);

	std::vector<CommandDescription>* cmdDescVec = new std::vector<CommandDescription>();
	for (int c=0; c < numCmds; c++) {
		CommandDescription commandDescription;
		commandDescription.id = sAICallback->Unit_SupportedCommand_getId(skirmishAIId, unitId, c);
		commandDescription.name = sAICallback->Unit_SupportedCommand_getName(skirmishAIId, unitId, c);
		commandDescription.tooltip = sAICallback->Unit_SupportedCommand_getToolTip(skirmishAIId, unitId, c);
		commandDescription.showUnique = sAICallback->Unit_SupportedCommand_isShowUnique(skirmishAIId, unitId, c);
		commandDescription.disabled = sAICallback->Unit_SupportedCommand_isDisabled(skirmishAIId, unitId, c);

		int numParams = sAICallback->Unit_SupportedCommand_getParams(skirmishAIId, unitId, c, NULL, 0);
		const char** params = (const char**) calloc(numParams, sizeof(char*));
		numParams = sAICallback->Unit_SupportedCommand_getParams(skirmishAIId, unitId, c, params, numParams);
		for (int p=0; p < numParams; p++) {
			commandDescription.params.push_back(params[p]);
		}
		free(params);
		cmdDescVec->push_back(commandDescription);
	}

	// to prevent memory wholes
	if (unitPossibleCommands[unitId] != NULL) {
		delete unitPossibleCommands[unitId];
	}
	unitPossibleCommands[unitId] = cmdDescVec;

	return cmdDescVec;
}

const CCommandQueue* CAIAICallback::GetCurrentUnitCommands(int unitId) {

	const int numCmds = sAICallback->Unit_getCurrentCommands(skirmishAIId, unitId);
	const int type = sAICallback->Unit_CurrentCommand_getType(skirmishAIId, unitId);

	CCommandQueue* cc = new CCommandQueue();
	cc->queueType = (CCommandQueue::QueueType) type;
	for (int c=0; c < numCmds; c++) {
		Command command;
		command.id = sAICallback->Unit_CurrentCommand_getId(skirmishAIId, unitId, c);
		command.options = sAICallback->Unit_CurrentCommand_getOptions(skirmishAIId, unitId, c);
		command.tag = sAICallback->Unit_CurrentCommand_getTag(skirmishAIId, unitId, c);
		command.timeOut = sAICallback->Unit_CurrentCommand_getTimeOut(skirmishAIId, unitId, c);

		int numParams = sAICallback->Unit_CurrentCommand_getParams(skirmishAIId, unitId, c, NULL, 0);
		float* params = (float*) calloc(numParams, sizeof(float));
		numParams = sAICallback->Unit_CurrentCommand_getParams(skirmishAIId, unitId, c, params, numParams);
		for (int p=0; p < numParams; p++) {
			command.params.push_back(params[p]);
		}
		free(params);

		cc->push_back(command);
	}

	// to prevent memory wholes
	if (unitCurrentCommandQueues[unitId] != NULL) {
		delete unitCurrentCommandQueues[unitId];
	}
	unitCurrentCommandQueues[unitId] = cc;

	return cc;
}

int CAIAICallback::GetUnitAiHint(int unitId) {
	return sAICallback->Unit_getAiHint(skirmishAIId, unitId);
}

int CAIAICallback::GetUnitTeam(int unitId) {
	return sAICallback->Unit_getTeam(skirmishAIId, unitId);
}

int CAIAICallback::GetUnitAllyTeam(int unitId) {
	return sAICallback->Unit_getAllyTeam(skirmishAIId, unitId);
}

float CAIAICallback::GetUnitHealth(int unitId) {
	return sAICallback->Unit_getHealth(skirmishAIId, unitId);
}

float CAIAICallback::GetUnitMaxHealth(int unitId) {
	return sAICallback->Unit_getMaxHealth(skirmishAIId, unitId);
}

float CAIAICallback::GetUnitSpeed(int unitId) {
	return sAICallback->Unit_getSpeed(skirmishAIId, unitId);
}

float CAIAICallback::GetUnitPower(int unitId) {
	return sAICallback->Unit_getPower(skirmishAIId, unitId);
}

float CAIAICallback::GetUnitExperience(int unitId) {
	return sAICallback->Unit_getExperience(skirmishAIId, unitId);
}

float CAIAICallback::GetUnitMaxRange(int unitId) {
	return sAICallback->Unit_getMaxRange(skirmishAIId, unitId);
}

bool CAIAICallback::IsUnitActivated(int unitId) {
	return sAICallback->Unit_isActivated(skirmishAIId, unitId);
}

bool CAIAICallback::UnitBeingBuilt(int unitId) {
	return sAICallback->Unit_isBeingBuilt(skirmishAIId, unitId);
}

const UnitDef* CAIAICallback::GetUnitDef(int unitId) {
	int unitDefId = sAICallback->Unit_getDef(skirmishAIId, unitId);
	return this->GetUnitDefById(unitDefId);
}

float3 CAIAICallback::GetUnitPos(int unitId) {

	float pos_cache[3];
	sAICallback->Unit_getPos(skirmishAIId, unitId, pos_cache);
	return pos_cache;
}

int CAIAICallback::GetBuildingFacing(int unitId) {
	return sAICallback->Unit_getBuildingFacing(skirmishAIId, unitId);
}

bool CAIAICallback::IsUnitCloaked(int unitId) {
	return sAICallback->Unit_isCloaked(skirmishAIId, unitId);
}

bool CAIAICallback::IsUnitParalyzed(int unitId) {
	return sAICallback->Unit_isParalyzed(skirmishAIId, unitId);
}

bool CAIAICallback::IsUnitNeutral(int unitId) {
	return sAICallback->Unit_isNeutral(skirmishAIId, unitId);
}

bool CAIAICallback::GetUnitResourceInfo(int unitId, UnitResourceInfo* resourceInfo) {

	static int m = getResourceId_Metal(sAICallback, skirmishAIId);
	static int e = getResourceId_Energy(sAICallback, skirmishAIId);
	resourceInfo->energyMake = sAICallback->Unit_getResourceMake(skirmishAIId, unitId, e);
	if (resourceInfo->energyMake < 0) { return false; }
	resourceInfo->energyUse = sAICallback->Unit_getResourceUse(skirmishAIId, unitId, e);
	resourceInfo->metalMake = sAICallback->Unit_getResourceMake(skirmishAIId, unitId, m);
	resourceInfo->metalUse = sAICallback->Unit_getResourceUse(skirmishAIId, unitId, m);
	return true;
}

const UnitDef* CAIAICallback::GetUnitDef(const char* unitName) {
	int unitDefId = sAICallback->getUnitDefByName(skirmishAIId, unitName);
	return this->GetUnitDefById(unitDefId);
}


const UnitDef* CAIAICallback::GetUnitDefById(int unitDefId) {
	//logT("entering: GetUnitDefById sAICallback");
	static int m = getResourceId_Metal(sAICallback, skirmishAIId);
	static int e = getResourceId_Energy(sAICallback, skirmishAIId);

	if (unitDefId < 0) {
		return NULL;
	}

	bool doRecreate = unitDefFrames[unitDefId] < 0;

	if (doRecreate) {
//		int currentFrame = this->GetCurrentFrame();
		int currentFrame = 1;

		float pos_cache[3];

		UnitDef* unitDef = new UnitDef();
		unitDef->valid = sAICallback->UnitDef_isValid(skirmishAIId, unitDefId);
		unitDef->name = sAICallback->UnitDef_getName(skirmishAIId, unitDefId);
		unitDef->humanName = sAICallback->UnitDef_getHumanName(skirmishAIId, unitDefId);
		unitDef->filename = sAICallback->UnitDef_getFileName(skirmishAIId, unitDefId);
		//unitDef->id = sAICallback->UnitDef_getId(skirmishAIId, unitDefId);
		unitDef->id = unitDefId;
		unitDef->aihint = sAICallback->UnitDef_getAiHint(skirmishAIId, unitDefId);
		unitDef->cobID = sAICallback->UnitDef_getCobId(skirmishAIId, unitDefId);
		unitDef->techLevel = sAICallback->UnitDef_getTechLevel(skirmishAIId, unitDefId);
		unitDef->gaia = sAICallback->UnitDef_getGaia(skirmishAIId, unitDefId);
		unitDef->metalUpkeep = sAICallback->UnitDef_getUpkeep(skirmishAIId, unitDefId, m);
		unitDef->energyUpkeep = sAICallback->UnitDef_getUpkeep(skirmishAIId, unitDefId, e);
		unitDef->metalMake = sAICallback->UnitDef_getResourceMake(skirmishAIId, unitDefId, m);
		unitDef->makesMetal = sAICallback->UnitDef_getMakesResource(skirmishAIId, unitDefId, m);
		unitDef->energyMake = sAICallback->UnitDef_getResourceMake(skirmishAIId, unitDefId, e);
		unitDef->metalCost = sAICallback->UnitDef_getCost(skirmishAIId, unitDefId, m);
		unitDef->energyCost = sAICallback->UnitDef_getCost(skirmishAIId, unitDefId, e);
		unitDef->buildTime = sAICallback->UnitDef_getBuildTime(skirmishAIId, unitDefId);
		unitDef->extractsMetal = sAICallback->UnitDef_getExtractsResource(skirmishAIId, unitDefId, m);
		unitDef->extractRange = sAICallback->UnitDef_getResourceExtractorRange(skirmishAIId, unitDefId, m);
		unitDef->windGenerator = sAICallback->UnitDef_getWindResourceGenerator(skirmishAIId, unitDefId, e);
		unitDef->tidalGenerator = sAICallback->UnitDef_getTidalResourceGenerator(skirmishAIId, unitDefId, e);
		unitDef->metalStorage = sAICallback->UnitDef_getStorage(skirmishAIId, unitDefId, m);
		unitDef->energyStorage = sAICallback->UnitDef_getStorage(skirmishAIId, unitDefId, e);
		unitDef->autoHeal = sAICallback->UnitDef_getAutoHeal(skirmishAIId, unitDefId);
		unitDef->idleAutoHeal = sAICallback->UnitDef_getIdleAutoHeal(skirmishAIId, unitDefId);
		unitDef->idleTime = sAICallback->UnitDef_getIdleTime(skirmishAIId, unitDefId);
		unitDef->power = sAICallback->UnitDef_getPower(skirmishAIId, unitDefId);
		unitDef->health = sAICallback->UnitDef_getHealth(skirmishAIId, unitDefId);
		unitDef->category = sAICallback->UnitDef_getCategory(skirmishAIId, unitDefId);
		unitDef->speed = sAICallback->UnitDef_getSpeed(skirmishAIId, unitDefId);
		unitDef->turnRate = sAICallback->UnitDef_getTurnRate(skirmishAIId, unitDefId);
		unitDef->turnInPlace = sAICallback->UnitDef_isTurnInPlace(skirmishAIId, unitDefId);
		unitDef->upright = sAICallback->UnitDef_isUpright(skirmishAIId, unitDefId);
		unitDef->collide = sAICallback->UnitDef_isCollide(skirmishAIId, unitDefId);
		unitDef->controlRadius = sAICallback->UnitDef_getControlRadius(skirmishAIId, unitDefId);
		unitDef->losRadius = sAICallback->UnitDef_getLosRadius(skirmishAIId, unitDefId);
		unitDef->airLosRadius = sAICallback->UnitDef_getAirLosRadius(skirmishAIId, unitDefId);
		unitDef->losHeight = sAICallback->UnitDef_getLosHeight(skirmishAIId, unitDefId);
		unitDef->radarRadius = sAICallback->UnitDef_getRadarRadius(skirmishAIId, unitDefId);
		unitDef->sonarRadius = sAICallback->UnitDef_getSonarRadius(skirmishAIId, unitDefId);
		unitDef->jammerRadius = sAICallback->UnitDef_getJammerRadius(skirmishAIId, unitDefId);
		unitDef->sonarJamRadius = sAICallback->UnitDef_getSonarJamRadius(skirmishAIId, unitDefId);
		unitDef->seismicRadius = sAICallback->UnitDef_getSeismicRadius(skirmishAIId, unitDefId);
		unitDef->seismicSignature = sAICallback->UnitDef_getSeismicSignature(skirmishAIId, unitDefId);
		unitDef->stealth = sAICallback->UnitDef_isStealth(skirmishAIId, unitDefId);
		unitDef->sonarStealth = sAICallback->UnitDef_isSonarStealth(skirmishAIId, unitDefId);
		unitDef->buildRange3D = sAICallback->UnitDef_isBuildRange3D(skirmishAIId, unitDefId);
		unitDef->buildDistance = sAICallback->UnitDef_getBuildDistance(skirmishAIId, unitDefId);
		unitDef->buildSpeed = sAICallback->UnitDef_getBuildSpeed(skirmishAIId, unitDefId);
		unitDef->reclaimSpeed = sAICallback->UnitDef_getReclaimSpeed(skirmishAIId, unitDefId);
		unitDef->repairSpeed = sAICallback->UnitDef_getRepairSpeed(skirmishAIId, unitDefId);
		unitDef->maxRepairSpeed = sAICallback->UnitDef_getMaxRepairSpeed(skirmishAIId, unitDefId);
		unitDef->resurrectSpeed = sAICallback->UnitDef_getResurrectSpeed(skirmishAIId, unitDefId);
		unitDef->captureSpeed = sAICallback->UnitDef_getCaptureSpeed(skirmishAIId, unitDefId);
		unitDef->terraformSpeed = sAICallback->UnitDef_getTerraformSpeed(skirmishAIId, unitDefId);
		unitDef->mass = sAICallback->UnitDef_getMass(skirmishAIId, unitDefId);
		unitDef->pushResistant = sAICallback->UnitDef_isPushResistant(skirmishAIId, unitDefId);
		unitDef->strafeToAttack = sAICallback->UnitDef_isStrafeToAttack(skirmishAIId, unitDefId);
		unitDef->minCollisionSpeed = sAICallback->UnitDef_getMinCollisionSpeed(skirmishAIId, unitDefId);
		unitDef->slideTolerance = sAICallback->UnitDef_getSlideTolerance(skirmishAIId, unitDefId);
		unitDef->maxSlope = sAICallback->UnitDef_getMaxSlope(skirmishAIId, unitDefId);
		unitDef->maxHeightDif = sAICallback->UnitDef_getMaxHeightDif(skirmishAIId, unitDefId);
		unitDef->minWaterDepth = sAICallback->UnitDef_getMinWaterDepth(skirmishAIId, unitDefId);
		unitDef->waterline = sAICallback->UnitDef_getWaterline(skirmishAIId, unitDefId);
		unitDef->maxWaterDepth = sAICallback->UnitDef_getMaxWaterDepth(skirmishAIId, unitDefId);
		unitDef->armoredMultiple = sAICallback->UnitDef_getArmoredMultiple(skirmishAIId, unitDefId);
		unitDef->armorType = sAICallback->UnitDef_getArmorType(skirmishAIId, unitDefId);
		unitDef->flankingBonusMode = sAICallback->UnitDef_FlankingBonus_getMode(skirmishAIId, unitDefId);
		sAICallback->UnitDef_FlankingBonus_getDir(skirmishAIId, unitDefId, pos_cache);
		unitDef->flankingBonusDir = pos_cache;
		unitDef->flankingBonusMax = sAICallback->UnitDef_FlankingBonus_getMax(skirmishAIId, unitDefId);
		unitDef->flankingBonusMin = sAICallback->UnitDef_FlankingBonus_getMin(skirmishAIId, unitDefId);
		unitDef->flankingBonusMobilityAdd = sAICallback->UnitDef_FlankingBonus_getMobilityAdd(skirmishAIId, unitDefId);
		unitDef->collisionVolumeTypeStr = sAICallback->UnitDef_CollisionVolume_getType(skirmishAIId, unitDefId);
		sAICallback->UnitDef_CollisionVolume_getScales(skirmishAIId, unitDefId, pos_cache);
		unitDef->collisionVolumeScales = pos_cache;
		sAICallback->UnitDef_CollisionVolume_getOffsets(skirmishAIId, unitDefId, pos_cache);
		unitDef->collisionVolumeOffsets = pos_cache;
		unitDef->collisionVolumeTest = sAICallback->UnitDef_CollisionVolume_getTest(skirmishAIId, unitDefId);
		unitDef->maxWeaponRange = sAICallback->UnitDef_getMaxWeaponRange(skirmishAIId, unitDefId);
		unitDef->type = sAICallback->UnitDef_getType(skirmishAIId, unitDefId);
		unitDef->tooltip = sAICallback->UnitDef_getTooltip(skirmishAIId, unitDefId);
		unitDef->wreckName = sAICallback->UnitDef_getWreckName(skirmishAIId, unitDefId);
		unitDef->deathExplosion = sAICallback->UnitDef_getDeathExplosion(skirmishAIId, unitDefId);
		unitDef->selfDExplosion = sAICallback->UnitDef_getSelfDExplosion(skirmishAIId, unitDefId);
		unitDef->TEDClassString = sAICallback->UnitDef_getTedClassString(skirmishAIId, unitDefId);
		unitDef->categoryString = sAICallback->UnitDef_getCategoryString(skirmishAIId, unitDefId);
		unitDef->canSelfD = sAICallback->UnitDef_isAbleToSelfD(skirmishAIId, unitDefId);
		unitDef->selfDCountdown = sAICallback->UnitDef_getSelfDCountdown(skirmishAIId, unitDefId);
		unitDef->canSubmerge = sAICallback->UnitDef_isAbleToSubmerge(skirmishAIId, unitDefId);
		unitDef->canfly = sAICallback->UnitDef_isAbleToFly(skirmishAIId, unitDefId);
		unitDef->canmove = sAICallback->UnitDef_isAbleToMove(skirmishAIId, unitDefId);
		unitDef->canhover = sAICallback->UnitDef_isAbleToHover(skirmishAIId, unitDefId);
		unitDef->floater = sAICallback->UnitDef_isFloater(skirmishAIId, unitDefId);
		unitDef->builder = sAICallback->UnitDef_isBuilder(skirmishAIId, unitDefId);
		unitDef->activateWhenBuilt = sAICallback->UnitDef_isActivateWhenBuilt(skirmishAIId, unitDefId);
		unitDef->onoffable = sAICallback->UnitDef_isOnOffable(skirmishAIId, unitDefId);
		unitDef->fullHealthFactory = sAICallback->UnitDef_isFullHealthFactory(skirmishAIId, unitDefId);
		unitDef->factoryHeadingTakeoff = sAICallback->UnitDef_isFactoryHeadingTakeoff(skirmishAIId, unitDefId);
		unitDef->reclaimable = sAICallback->UnitDef_isReclaimable(skirmishAIId, unitDefId);
		unitDef->capturable = sAICallback->UnitDef_isCapturable(skirmishAIId, unitDefId);
		unitDef->canRestore = sAICallback->UnitDef_isAbleToRestore(skirmishAIId, unitDefId);
		unitDef->canRepair = sAICallback->UnitDef_isAbleToRepair(skirmishAIId, unitDefId);
		unitDef->canSelfRepair = sAICallback->UnitDef_isAbleToSelfRepair(skirmishAIId, unitDefId);
		unitDef->canReclaim = sAICallback->UnitDef_isAbleToReclaim(skirmishAIId, unitDefId);
		unitDef->canAttack = sAICallback->UnitDef_isAbleToAttack(skirmishAIId, unitDefId);
		unitDef->canPatrol = sAICallback->UnitDef_isAbleToPatrol(skirmishAIId, unitDefId);
		unitDef->canFight = sAICallback->UnitDef_isAbleToFight(skirmishAIId, unitDefId);
		unitDef->canGuard = sAICallback->UnitDef_isAbleToGuard(skirmishAIId, unitDefId);
		unitDef->canAssist = sAICallback->UnitDef_isAbleToAssist(skirmishAIId, unitDefId);
		unitDef->canBeAssisted = sAICallback->UnitDef_isAssistable(skirmishAIId, unitDefId);
		unitDef->canRepeat = sAICallback->UnitDef_isAbleToRepeat(skirmishAIId, unitDefId);
		unitDef->canFireControl = sAICallback->UnitDef_isAbleToFireControl(skirmishAIId, unitDefId);
		unitDef->fireState = sAICallback->UnitDef_getFireState(skirmishAIId, unitDefId);
		unitDef->moveState = sAICallback->UnitDef_getMoveState(skirmishAIId, unitDefId);
		unitDef->wingDrag = sAICallback->UnitDef_getWingDrag(skirmishAIId, unitDefId);
		unitDef->wingAngle = sAICallback->UnitDef_getWingAngle(skirmishAIId, unitDefId);
		unitDef->drag = sAICallback->UnitDef_getDrag(skirmishAIId, unitDefId);
		unitDef->frontToSpeed = sAICallback->UnitDef_getFrontToSpeed(skirmishAIId, unitDefId);
		unitDef->speedToFront = sAICallback->UnitDef_getSpeedToFront(skirmishAIId, unitDefId);
		unitDef->myGravity = sAICallback->UnitDef_getMyGravity(skirmishAIId, unitDefId);
		unitDef->maxBank = sAICallback->UnitDef_getMaxBank(skirmishAIId, unitDefId);
		unitDef->maxPitch = sAICallback->UnitDef_getMaxPitch(skirmishAIId, unitDefId);
		unitDef->turnRadius = sAICallback->UnitDef_getTurnRadius(skirmishAIId, unitDefId);
		unitDef->wantedHeight = sAICallback->UnitDef_getWantedHeight(skirmishAIId, unitDefId);
		unitDef->verticalSpeed = sAICallback->UnitDef_getVerticalSpeed(skirmishAIId, unitDefId);
		unitDef->canCrash = sAICallback->UnitDef_isAbleToCrash(skirmishAIId, unitDefId);
		unitDef->hoverAttack = sAICallback->UnitDef_isHoverAttack(skirmishAIId, unitDefId);
		unitDef->airStrafe = sAICallback->UnitDef_isAirStrafe(skirmishAIId, unitDefId);
		unitDef->dlHoverFactor = sAICallback->UnitDef_getDlHoverFactor(skirmishAIId, unitDefId);
		unitDef->maxAcc = sAICallback->UnitDef_getMaxAcceleration(skirmishAIId, unitDefId);
		unitDef->maxDec = sAICallback->UnitDef_getMaxDeceleration(skirmishAIId, unitDefId);
		unitDef->maxAileron = sAICallback->UnitDef_getMaxAileron(skirmishAIId, unitDefId);
		unitDef->maxElevator = sAICallback->UnitDef_getMaxElevator(skirmishAIId, unitDefId);
		unitDef->maxRudder = sAICallback->UnitDef_getMaxRudder(skirmishAIId, unitDefId);
		{
			static const size_t facings = 4;
			const int yardMap_size = sAICallback->UnitDef_getYardMap(skirmishAIId, unitDefId, 0, NULL, 0);
			short tmpYardMaps[facings][yardMap_size];
			int ym;
			for (ym = 0 ; ym < facings; ++ym) {
				sAICallback->UnitDef_getYardMap(skirmishAIId, unitDefId, ym, tmpYardMaps[ym], yardMap_size);
			}

			int i;
			for (ym = 0 ; ym < facings; ++ym) {
				unitDef->yardmaps[ym] = new unsigned char[yardMap_size];
				for (i = 0; i < yardMap_size; ++i) {
					unitDef->yardmaps[ym][i] = (const char) tmpYardMaps[ym][i];
				}
			}
		}
		unitDef->xsize = sAICallback->UnitDef_getXSize(skirmishAIId, unitDefId);
		unitDef->zsize = sAICallback->UnitDef_getZSize(skirmishAIId, unitDefId);
		unitDef->buildangle = sAICallback->UnitDef_getBuildAngle(skirmishAIId, unitDefId);
		unitDef->loadingRadius = sAICallback->UnitDef_getLoadingRadius(skirmishAIId, unitDefId);
		unitDef->unloadSpread = sAICallback->UnitDef_getUnloadSpread(skirmishAIId, unitDefId);
		unitDef->transportCapacity = sAICallback->UnitDef_getTransportCapacity(skirmishAIId, unitDefId);
		unitDef->transportSize = sAICallback->UnitDef_getTransportSize(skirmishAIId, unitDefId);
		unitDef->minTransportSize = sAICallback->UnitDef_getMinTransportSize(skirmishAIId, unitDefId);
		unitDef->isAirBase = sAICallback->UnitDef_isAirBase(skirmishAIId, unitDefId);
		unitDef->transportMass = sAICallback->UnitDef_getTransportMass(skirmishAIId, unitDefId);
		unitDef->minTransportMass = sAICallback->UnitDef_getMinTransportMass(skirmishAIId, unitDefId);
		unitDef->holdSteady = sAICallback->UnitDef_isHoldSteady(skirmishAIId, unitDefId);
		unitDef->releaseHeld = sAICallback->UnitDef_isReleaseHeld(skirmishAIId, unitDefId);
		unitDef->cantBeTransported = sAICallback->UnitDef_isNotTransportable(skirmishAIId, unitDefId);
		unitDef->transportByEnemy = sAICallback->UnitDef_isTransportByEnemy(skirmishAIId, unitDefId);
		unitDef->transportUnloadMethod = sAICallback->UnitDef_getTransportUnloadMethod(skirmishAIId, unitDefId);
		unitDef->fallSpeed = sAICallback->UnitDef_getFallSpeed(skirmishAIId, unitDefId);
		unitDef->unitFallSpeed = sAICallback->UnitDef_getUnitFallSpeed(skirmishAIId, unitDefId);
		unitDef->canCloak = sAICallback->UnitDef_isAbleToCloak(skirmishAIId, unitDefId);
		unitDef->startCloaked = sAICallback->UnitDef_isStartCloaked(skirmishAIId, unitDefId);
		unitDef->cloakCost = sAICallback->UnitDef_getCloakCost(skirmishAIId, unitDefId);
		unitDef->cloakCostMoving = sAICallback->UnitDef_getCloakCostMoving(skirmishAIId, unitDefId);
		unitDef->decloakDistance = sAICallback->UnitDef_getDecloakDistance(skirmishAIId, unitDefId);
		unitDef->decloakSpherical = sAICallback->UnitDef_isDecloakSpherical(skirmishAIId, unitDefId);
		unitDef->decloakOnFire = sAICallback->UnitDef_isDecloakOnFire(skirmishAIId, unitDefId);
		unitDef->canKamikaze = sAICallback->UnitDef_isAbleToKamikaze(skirmishAIId, unitDefId);
		unitDef->kamikazeDist = sAICallback->UnitDef_getKamikazeDist(skirmishAIId, unitDefId);
		unitDef->targfac = sAICallback->UnitDef_isTargetingFacility(skirmishAIId, unitDefId);
		unitDef->canDGun = sAICallback->UnitDef_isAbleToDGun(skirmishAIId, unitDefId);
		unitDef->needGeo = sAICallback->UnitDef_isNeedGeo(skirmishAIId, unitDefId);
		unitDef->isFeature = sAICallback->UnitDef_isFeature(skirmishAIId, unitDefId);
		unitDef->hideDamage = sAICallback->UnitDef_isHideDamage(skirmishAIId, unitDefId);
		unitDef->isCommander = sAICallback->UnitDef_isCommander(skirmishAIId, unitDefId);
		unitDef->showPlayerName = sAICallback->UnitDef_isShowPlayerName(skirmishAIId, unitDefId);
		unitDef->canResurrect = sAICallback->UnitDef_isAbleToResurrect(skirmishAIId, unitDefId);
		unitDef->canCapture = sAICallback->UnitDef_isAbleToCapture(skirmishAIId, unitDefId);
		unitDef->highTrajectoryType = sAICallback->UnitDef_getHighTrajectoryType(skirmishAIId, unitDefId);
		unitDef->noChaseCategory = sAICallback->UnitDef_getNoChaseCategory(skirmishAIId, unitDefId);
		unitDef->leaveTracks = sAICallback->UnitDef_isLeaveTracks(skirmishAIId, unitDefId);
		unitDef->trackWidth = sAICallback->UnitDef_getTrackWidth(skirmishAIId, unitDefId);
		unitDef->trackOffset = sAICallback->UnitDef_getTrackOffset(skirmishAIId, unitDefId);
		unitDef->trackStrength = sAICallback->UnitDef_getTrackStrength(skirmishAIId, unitDefId);
		unitDef->trackStretch = sAICallback->UnitDef_getTrackStretch(skirmishAIId, unitDefId);
		unitDef->trackType = sAICallback->UnitDef_getTrackType(skirmishAIId, unitDefId);
		unitDef->canDropFlare = sAICallback->UnitDef_isAbleToDropFlare(skirmishAIId, unitDefId);
		unitDef->flareReloadTime = sAICallback->UnitDef_getFlareReloadTime(skirmishAIId, unitDefId);
		unitDef->flareEfficiency = sAICallback->UnitDef_getFlareEfficiency(skirmishAIId, unitDefId);
		unitDef->flareDelay = sAICallback->UnitDef_getFlareDelay(skirmishAIId, unitDefId);
		sAICallback->UnitDef_getFlareDropVector(skirmishAIId, unitDefId, pos_cache);
		unitDef->flareDropVector = pos_cache;
		unitDef->flareTime = sAICallback->UnitDef_getFlareTime(skirmishAIId, unitDefId);
		unitDef->flareSalvoSize = sAICallback->UnitDef_getFlareSalvoSize(skirmishAIId, unitDefId);
		unitDef->flareSalvoDelay = sAICallback->UnitDef_getFlareSalvoDelay(skirmishAIId, unitDefId);
		//unitDef->smoothAnim = sAICallback->UnitDef_isSmoothAnim(skirmishAIId, unitDefId);
		unitDef->smoothAnim = false;
		unitDef->isMetalMaker = sAICallback->UnitDef_isResourceMaker(skirmishAIId, unitDefId, m);
		unitDef->canLoopbackAttack = sAICallback->UnitDef_isAbleToLoopbackAttack(skirmishAIId, unitDefId);
		unitDef->levelGround = sAICallback->UnitDef_isLevelGround(skirmishAIId, unitDefId);
		unitDef->useBuildingGroundDecal = sAICallback->UnitDef_isUseBuildingGroundDecal(skirmishAIId, unitDefId);
		unitDef->buildingDecalType = sAICallback->UnitDef_getBuildingDecalType(skirmishAIId, unitDefId);
		unitDef->buildingDecalSizeX = sAICallback->UnitDef_getBuildingDecalSizeX(skirmishAIId, unitDefId);
		unitDef->buildingDecalSizeY = sAICallback->UnitDef_getBuildingDecalSizeY(skirmishAIId, unitDefId);
		unitDef->buildingDecalDecaySpeed = sAICallback->UnitDef_getBuildingDecalDecaySpeed(skirmishAIId, unitDefId);
		unitDef->isFirePlatform = sAICallback->UnitDef_isFirePlatform(skirmishAIId, unitDefId);
		unitDef->maxFuel = sAICallback->UnitDef_getMaxFuel(skirmishAIId, unitDefId);
		unitDef->refuelTime = sAICallback->UnitDef_getRefuelTime(skirmishAIId, unitDefId);
		unitDef->minAirBasePower = sAICallback->UnitDef_getMinAirBasePower(skirmishAIId, unitDefId);
		unitDef->maxThisUnit = sAICallback->UnitDef_getMaxThisUnit(skirmishAIId, unitDefId);
		//unitDef->decoyDef = sAICallback->UnitDef_getDecoyDefId(skirmishAIId, unitDefId);
		unitDef->shieldWeaponDef = this->GetWeaponDefById(sAICallback->UnitDef_getShieldDef(skirmishAIId, unitDefId));
		unitDef->stockpileWeaponDef = this->GetWeaponDefById(sAICallback->UnitDef_getStockpileDef(skirmishAIId, unitDefId));

		{
			int numBo = sAICallback->UnitDef_getBuildOptions(skirmishAIId, unitDefId, NULL, 0);
			int* bo = new int[numBo];
			numBo = sAICallback->UnitDef_getBuildOptions(skirmishAIId, unitDefId, bo, numBo);
			for (int b=0; b < numBo; b++) {
				unitDef->buildOptions[b] = sAICallback->UnitDef_getName(skirmishAIId, bo[b]);
			}
			delete [] bo;
		}
		{
			const int size = sAICallback->UnitDef_getCustomParams(skirmishAIId, unitDefId, NULL, NULL);
			const char** cKeys = (const char**) calloc(size, sizeof(char*));
			const char** cValues = (const char**) calloc(size, sizeof(char*));
			sAICallback->UnitDef_getCustomParams(skirmishAIId, unitDefId, cKeys, cValues);
			int i;
			for (i = 0; i < size; ++i) {
				unitDef->customParams[cKeys[i]] = cValues[i];
			}
			free(cKeys);
			free(cValues);
		}

		if (sAICallback->UnitDef_isMoveDataAvailable(skirmishAIId, unitDefId)) {
			unitDef->movedata = new MoveData(NULL);
			unitDef->movedata->maxAcceleration = sAICallback->UnitDef_MoveData_getMaxAcceleration(skirmishAIId, unitDefId);
			unitDef->movedata->maxBreaking = sAICallback->UnitDef_MoveData_getMaxBreaking(skirmishAIId, unitDefId);
			unitDef->movedata->maxSpeed = sAICallback->UnitDef_MoveData_getMaxSpeed(skirmishAIId, unitDefId);
			unitDef->movedata->maxTurnRate = sAICallback->UnitDef_MoveData_getMaxTurnRate(skirmishAIId, unitDefId);

			unitDef->movedata->size = sAICallback->UnitDef_MoveData_getSize(skirmishAIId, unitDefId);
			unitDef->movedata->depth = sAICallback->UnitDef_MoveData_getDepth(skirmishAIId, unitDefId);
			unitDef->movedata->maxSlope = sAICallback->UnitDef_MoveData_getMaxSlope(skirmishAIId, unitDefId);
			unitDef->movedata->slopeMod = sAICallback->UnitDef_MoveData_getSlopeMod(skirmishAIId, unitDefId);
			unitDef->movedata->depthMod = sAICallback->UnitDef_MoveData_getDepthMod(skirmishAIId, unitDefId);
			unitDef->movedata->pathType = sAICallback->UnitDef_MoveData_getPathType(skirmishAIId, unitDefId);
			unitDef->movedata->moveMath = 0;
			unitDef->movedata->crushStrength = sAICallback->UnitDef_MoveData_getCrushStrength(skirmishAIId, unitDefId);
			unitDef->movedata->moveType = (enum MoveData::MoveType) sAICallback->UnitDef_MoveData_getMoveType(skirmishAIId, unitDefId);
			unitDef->movedata->moveFamily = (enum MoveData::MoveFamily) sAICallback->UnitDef_MoveData_getMoveFamily(skirmishAIId, unitDefId);
			unitDef->movedata->terrainClass = (enum MoveData::TerrainClass) sAICallback->UnitDef_MoveData_getTerrainClass(skirmishAIId, unitDefId);

			unitDef->movedata->followGround = sAICallback->UnitDef_MoveData_getFollowGround(skirmishAIId, unitDefId);
			unitDef->movedata->subMarine = sAICallback->UnitDef_MoveData_isSubMarine(skirmishAIId, unitDefId);
			unitDef->movedata->name = std::string(sAICallback->UnitDef_MoveData_getName(skirmishAIId, unitDefId));
		} else {
			unitDef->movedata = NULL;
		}

		const int numWeapons = sAICallback->UnitDef_getWeaponMounts(skirmishAIId, unitDefId);
		for (int w = 0; w < numWeapons; ++w) {
			unitDef->weapons.push_back(UnitDef::UnitDefWeapon());
			unitDef->weapons[w].name = sAICallback->UnitDef_WeaponMount_getName(skirmishAIId, unitDefId, w);
			int weaponDefId = sAICallback->UnitDef_WeaponMount_getWeaponDef(skirmishAIId, unitDefId, w);
			unitDef->weapons[w].def = this->GetWeaponDefById(weaponDefId);
			unitDef->weapons[w].slavedTo = sAICallback->UnitDef_WeaponMount_getSlavedTo(skirmishAIId, unitDefId, w);
			sAICallback->UnitDef_WeaponMount_getMainDir(skirmishAIId, unitDefId, w, pos_cache);
			unitDef->weapons[w].mainDir = pos_cache;
			unitDef->weapons[w].maxAngleDif = sAICallback->UnitDef_WeaponMount_getMaxAngleDif(skirmishAIId, unitDefId, w);
			unitDef->weapons[w].fuelUsage = sAICallback->UnitDef_WeaponMount_getFuelUsage(skirmishAIId, unitDefId, w);
			unitDef->weapons[w].badTargetCat = sAICallback->UnitDef_WeaponMount_getBadTargetCategory(skirmishAIId, unitDefId, w);
			unitDef->weapons[w].onlyTargetCat = sAICallback->UnitDef_WeaponMount_getOnlyTargetCategory(skirmishAIId, unitDefId, w);
		}

		if (unitDefs[unitDefId] != NULL) {
			delete unitDefs[unitDefId];
		}
		unitDefs[unitDefId] = unitDef;
		unitDefFrames[unitDefId] = currentFrame;
	}

	return unitDefs[unitDefId];
}

int CAIAICallback::GetEnemyUnits(int* unitIds, int unitIds_max) {
	return sAICallback->getEnemyUnits(skirmishAIId, unitIds, unitIds_max);
}

int CAIAICallback::GetEnemyUnits(int* unitIds, const float3& pos, float radius, int unitIds_max) {

	float pos_param[3];
	pos.copyInto(pos_param);

	return sAICallback->getEnemyUnitsIn(skirmishAIId, pos_param, radius, unitIds, unitIds_max);
}

int CAIAICallback::GetEnemyUnitsInRadarAndLos(int* unitIds, int unitIds_max) {
	return sAICallback->getEnemyUnitsInRadarAndLos(skirmishAIId, unitIds, unitIds_max);
}

int CAIAICallback::GetFriendlyUnits(int* unitIds, int unitIds_max) {
	return sAICallback->getFriendlyUnits(skirmishAIId, unitIds, unitIds_max);
}

int CAIAICallback::GetFriendlyUnits(int* unitIds, const float3& pos, float radius, int unitIds_max) {

	float pos_param[3];
	pos.copyInto(pos_param);

	return sAICallback->getFriendlyUnitsIn(skirmishAIId, pos_param, radius, unitIds, unitIds_max);
}

int CAIAICallback::GetNeutralUnits(int* unitIds, int unitIds_max) {
	return sAICallback->getNeutralUnits(skirmishAIId, unitIds, unitIds_max);
}

int CAIAICallback::GetNeutralUnits(int* unitIds, const float3& pos, float radius, int unitIds_max) {

	float pos_param[3];
	pos.copyInto(pos_param);

	return sAICallback->getNeutralUnitsIn(skirmishAIId, pos_param, radius, unitIds, unitIds_max);
}

int CAIAICallback::GetMapWidth() {
	return sAICallback->Map_getWidth(skirmishAIId);
}

int CAIAICallback::GetMapHeight() {
	return sAICallback->Map_getHeight(skirmishAIId);
}

const float* CAIAICallback::GetHeightMap() {

	static float* heightMap = NULL;

	if (heightMap == NULL) {
		const int size = sAICallback->Map_getHeightMap(skirmishAIId, NULL, 0);
		heightMap = new float[size]; // NOTE: memory leack, but will be used till end of the game anyway
		sAICallback->Map_getHeightMap(skirmishAIId, heightMap, size);
	}

	return heightMap;
}

const float* CAIAICallback::GetCornersHeightMap() {

	static float* cornersHeightMap = NULL;

	if (cornersHeightMap == NULL) {
		const int size = sAICallback->Map_getCornersHeightMap(skirmishAIId, NULL, 0);
		cornersHeightMap = new float[size]; // NOTE: memory leack, but will be used till end of the game anyway
		sAICallback->Map_getCornersHeightMap(skirmishAIId, cornersHeightMap, size);
	}

	return cornersHeightMap;
}

float CAIAICallback::GetMinHeight() {
	return sAICallback->Map_getMinHeight(skirmishAIId);
}

float CAIAICallback::GetMaxHeight() {
	return sAICallback->Map_getMaxHeight(skirmishAIId);
}

const float* CAIAICallback::GetSlopeMap() {

	static float* slopeMap = NULL;

	if (slopeMap == NULL) {
		const int size = sAICallback->Map_getSlopeMap(skirmishAIId, NULL, 0);
		slopeMap = new float[size]; // NOTE: memory leack, but will be used till end of the game anyway
		sAICallback->Map_getSlopeMap(skirmishAIId, slopeMap, size);
	}

	return slopeMap;
}

const unsigned short* CAIAICallback::GetLosMap() {

	static unsigned short* losMap = NULL;

	if (losMap == NULL) {
		const int size = sAICallback->Map_getLosMap(skirmishAIId, NULL, 0);
		int tmpLosMap[size];
		sAICallback->Map_getLosMap(skirmishAIId, tmpLosMap, size);
		losMap = new unsigned short[size]; // NOTE: memory leack, but will be used till end of the game anyway
		copyIntToUShortArray(tmpLosMap, losMap, size);
	}

	return losMap;
}

int CAIAICallback::GetLosMapResolution() {

	int fullSize = GetMapWidth() * GetMapHeight();
	int losSize = sAICallback->Map_getLosMap(skirmishAIId, NULL, 0);

	return fullSize / losSize;
}

const unsigned short* CAIAICallback::GetRadarMap() {

	static unsigned short* radarMap = NULL;

	if (radarMap == NULL) {
		const int size = sAICallback->Map_getRadarMap(skirmishAIId, NULL, 0);
		int tmpRadarMap[size];
		sAICallback->Map_getRadarMap(skirmishAIId, tmpRadarMap, size);
		radarMap = new unsigned short[size]; // NOTE: memory leack, but will be used till end of the game anyway
		copyIntToUShortArray(tmpRadarMap, radarMap, size);
	}

	return radarMap;
}

const unsigned short* CAIAICallback::GetJammerMap() {

	static unsigned short* jammerMap = NULL;

	if (jammerMap == NULL) {
		const int size = sAICallback->Map_getJammerMap(skirmishAIId, NULL, 0);
		int tmpJammerMap[size];
		sAICallback->Map_getJammerMap(skirmishAIId, tmpJammerMap, size);
		jammerMap = new unsigned short[size]; // NOTE: memory leack, but will be used till end of the game anyway
		copyIntToUShortArray(tmpJammerMap, jammerMap, size);
	}

	return jammerMap;
}

const unsigned char* CAIAICallback::GetMetalMap() {

	static unsigned char* metalMap = NULL;
	static const int m = getResourceId_Metal(sAICallback, skirmishAIId);

	if (metalMap == NULL) {
		const int size = sAICallback->Map_getResourceMapRaw(skirmishAIId, m, NULL, 0);
		short tmpMetalMap[size];
		sAICallback->Map_getResourceMapRaw(skirmishAIId, m, tmpMetalMap, size);
		metalMap = new unsigned char[size]; // NOTE: memory leack, but will be used till end of the game anyway
		copyShortToUCharArray(tmpMetalMap, metalMap, size);
	}

	return metalMap;
}

const char* CAIAICallback::GetMapName() {
	return sAICallback->Map_getName(skirmishAIId);
}

const char* CAIAICallback::GetModName() {
	return sAICallback->Mod_getFileName(skirmishAIId);
}

float CAIAICallback::GetElevation(float x, float z) {
	return sAICallback->Map_getElevationAt(skirmishAIId, x, z);
}


float CAIAICallback::GetMaxMetal() const {
	static const int m = getResourceId_Metal(sAICallback, skirmishAIId);
	return sAICallback->Map_getMaxResource(skirmishAIId, m);
}
float CAIAICallback::GetExtractorRadius() const {
	static const int m = getResourceId_Metal(sAICallback, skirmishAIId);
	return sAICallback->Map_getExtractorRadius(skirmishAIId, m);
}

float CAIAICallback::GetMinWind() const { return sAICallback->Map_getMinWind(skirmishAIId); }
float CAIAICallback::GetMaxWind() const { return sAICallback->Map_getMaxWind(skirmishAIId); }
float CAIAICallback::GetCurWind() const { return sAICallback->Map_getCurWind(skirmishAIId); }

float CAIAICallback::GetTidalStrength() const  { return sAICallback->Map_getTidalStrength(skirmishAIId); }
float CAIAICallback::GetGravity() const { return sAICallback->Map_getGravity(skirmishAIId); }


bool CAIAICallback::CanBuildAt(const UnitDef* unitDef, float3 pos, int facing) {

	float pos_param[3];
	pos.copyInto(pos_param);

	return sAICallback->Map_isPossibleToBuildAt(skirmishAIId, unitDef->id, pos_param, facing);
}

float3 CAIAICallback::ClosestBuildSite(const UnitDef* unitDef, float3 pos, float searchRadius, int minDist, int facing) {

	float pos_param[3];
	pos.copyInto(pos_param);

	float pos_cache[3];
	sAICallback->Map_findClosestBuildSite(skirmishAIId, unitDef->id, pos_param, searchRadius, minDist, facing, pos_cache);
	return pos_cache;
}

/*
bool CAIAICallback::GetProperty(int id, int property, void* dst) {
//	return sAICallback->getProperty(skirmishAIId, id, property, dst);
	return false;
}
*/
bool CAIAICallback::GetProperty(int unitId, int propertyId, void *data)
{
	switch (propertyId) {
		case AIVAL_UNITDEF: {
			return false;
		}
		case AIVAL_CURRENT_FUEL: {
			(*(float*)data) = sAICallback->Unit_getCurrentFuel(skirmishAIId, unitId);
			return (*(float*)data) != -1.0f;
		}
		case AIVAL_STOCKPILED: {
			(*(int*)data) = sAICallback->Unit_getStockpile(skirmishAIId, unitId);
			return (*(int*)data) != -1;
		}
		case AIVAL_STOCKPILE_QUED: {
			(*(int*)data) = sAICallback->Unit_getStockpileQueued(skirmishAIId, unitId);
			return (*(int*)data) != -1;
		}
		case AIVAL_UNIT_MAXSPEED: {
			(*(float*) data) = sAICallback->Unit_getMaxSpeed(skirmishAIId, unitId);
			return (*(float*)data) != -1.0f;
		}
		default:
			return false;
	}
	return false;
}

/*
bool CAIAICallback::GetValue(int valueId, void* dst) {
//	return sAICallback->getValue(skirmishAIId, valueId, dst);
	return false;
}
*/
bool CAIAICallback::GetValue(int valueId, void *data)
{
	switch (valueId) {
		case AIVAL_NUMDAMAGETYPES:{
			*((int*)data) = sAICallback->WeaponDef_getNumDamageTypes(skirmishAIId);
			return true;
		}case AIVAL_EXCEPTION_HANDLING:{
			*(bool*)data = sAICallback->Game_isExceptionHandlingEnabled(skirmishAIId);
			return true;
		}case AIVAL_MAP_CHECKSUM:{
			*(unsigned int*)data = sAICallback->Map_getChecksum(skirmishAIId);
			return true;
		}case AIVAL_DEBUG_MODE:{
			*(bool*)data = sAICallback->Game_isDebugModeEnabled(skirmishAIId);
			return true;
		}case AIVAL_GAME_MODE:{
			*(int*)data = sAICallback->Game_getMode(skirmishAIId);
			return true;
		}case AIVAL_GAME_PAUSED:{
			*(bool*)data = sAICallback->Game_isPaused(skirmishAIId);
			return true;
		}case AIVAL_GAME_SPEED_FACTOR:{
			*(float*)data = sAICallback->Game_getSpeedFactor(skirmishAIId);
			return true;
		}case AIVAL_GUI_VIEW_RANGE:{
			*(float*)data = sAICallback->Gui_getViewRange(skirmishAIId);
			return true;
		}case AIVAL_GUI_SCREENX:{
			*(float*)data = sAICallback->Gui_getScreenX(skirmishAIId);
			return true;
		}case AIVAL_GUI_SCREENY:{
			*(float*)data = sAICallback->Gui_getScreenY(skirmishAIId);
			return true;
		}case AIVAL_GUI_CAMERA_DIR:{
			float pos_cache[3];
			sAICallback->Gui_Camera_getDirection(skirmishAIId, pos_cache);
			*(float3*)data = pos_cache;
			return true;
		}case AIVAL_GUI_CAMERA_POS:{
			float pos_cache[3];
			sAICallback->Gui_Camera_getPosition(skirmishAIId, pos_cache);
			*(float3*)data = pos_cache;
			return true;
		}case AIVAL_LOCATE_FILE_R:{
			//sAICallback->File_locateForReading(skirmishAIId, (char*) data);
			static const size_t absPath_sizeMax = 2048;
			char absPath[absPath_sizeMax];
			bool located = sAICallback->DataDirs_locatePath(skirmishAIId, absPath, absPath_sizeMax, (const char*) data, false, false, false, false);
			STRCPYS((char*)data, absPath_sizeMax, absPath);
			return located;
		}case AIVAL_LOCATE_FILE_W:{
			//sAICallback->File_locateForWriting(skirmishAIId, (char*) data);
			static const size_t absPath_sizeMax = 2048;
			char absPath[absPath_sizeMax];
			bool located = sAICallback->DataDirs_locatePath(skirmishAIId, absPath, absPath_sizeMax, (const char*) data, true, true, false, false);
			STRCPYS((char*)data, absPath_sizeMax, absPath);
			return located;
		}
		case AIVAL_UNIT_LIMIT: {
			*(int*) data = sAICallback->Unit_getLimit(skirmishAIId);
			return true;
		}
		case AIVAL_SCRIPT: {
			*(const char**) data = sAICallback->Game_getSetupScript(skirmishAIId);
			return true;
		}
		default:
			return false;
	}
}

int CAIAICallback::GetFileSize(const char* name) {
	return sAICallback->File_getSize(skirmishAIId, name);
}

int CAIAICallback::GetSelectedUnits(int* unitIds, int unitIds_max) {
	return sAICallback->getSelectedUnits(skirmishAIId, unitIds, unitIds_max);
}

float3 CAIAICallback::GetMousePos() {

	float pos_cache[3];
	sAICallback->Map_getMousePos(skirmishAIId, pos_cache);
	return pos_cache;
}

int CAIAICallback::GetMapPoints(PointMarker* pm, int pm_sizeMax, bool includeAllies) {

	const int numPoints = sAICallback->Map_getPoints(skirmishAIId, includeAllies);
	float pos_cache[3];
	short color_cache[3];
	for (int p=0; p < numPoints; ++p) {
<<<<<<< HEAD
		sAICallback->Map_Point_getPosition(skirmishAIId, p, pos_cache);
		pm[p].pos = pos_cache;
		sAICallback->Map_Point_getColor(skirmishAIId, p, color_cache);
		pm[p].color = (unsigned char*) calloc(3, sizeof(unsigned char));
		pm[p].color[0] = (unsigned char) color_cache[0];
		pm[p].color[1] = (unsigned char) color_cache[1];
		pm[p].color[2] = (unsigned char) color_cache[2];
		pm[p].label = sAICallback->Map_Point_getLabel(skirmishAIId, p);
=======
		pm[p].pos = float3(sAICallback->Clb_Map_Point_getPosition(teamId, p));
		SAIFloat3 tmpColor = sAICallback->Clb_Map_Point_getColor(teamId, p);
		unsigned char* pColor = (unsigned char*) calloc(3, sizeof(unsigned char));
		pColor[0] = (unsigned char) tmpColor.x;
		pColor[1] = (unsigned char) tmpColor.y;
		pColor[2] = (unsigned char) tmpColor.z;
		pm[p].color = pColor;
		pm[p].label = sAICallback->Clb_Map_Point_getLabel(teamId, p);
>>>>>>> 4d87be28
	}

	return numPoints;
}

int CAIAICallback::GetMapLines(LineMarker* lm, int lm_sizeMax, bool includeAllies) {

	const int numLines = sAICallback->Map_getLines(skirmishAIId, includeAllies);
	float pos_cache[3];
	short color_cache[3];
	for (int l=0; l < numLines; ++l) {
<<<<<<< HEAD
		sAICallback->Map_Line_getFirstPosition(skirmishAIId, l, pos_cache);
		lm[l].pos = pos_cache;
		sAICallback->Map_Line_getSecondPosition(skirmishAIId, l, pos_cache);
		lm[l].pos2 = pos_cache;
		sAICallback->Map_Line_getColor(skirmishAIId, l, color_cache);
		lm[l].color = (unsigned char*) calloc(3, sizeof(unsigned char));
		lm[l].color[0] = (unsigned char) color_cache[0];
		lm[l].color[1] = (unsigned char) color_cache[1];
		lm[l].color[2] = (unsigned char) color_cache[2];
=======
		lm[l].pos = float3(sAICallback->Clb_Map_Line_getFirstPosition(teamId, l));
		lm[l].pos2 = float3(sAICallback->Clb_Map_Line_getSecondPosition(teamId, l));
		SAIFloat3 tmpColor = sAICallback->Clb_Map_Line_getColor(teamId, l);
		unsigned char* lColor = (unsigned char*) calloc(3, sizeof(unsigned char));
		lColor[0] = (unsigned char) tmpColor.x;
		lColor[1] = (unsigned char) tmpColor.y;
		lColor[2] = (unsigned char) tmpColor.z;
		lm[l].color = lColor;
>>>>>>> 4d87be28
	}

	return numLines;
}

float CAIAICallback::GetMetal() {
	int m = getResourceId_Metal(sAICallback, skirmishAIId);
	return sAICallback->Economy_getCurrent(skirmishAIId, m);
}

float CAIAICallback::GetMetalIncome() {
	int m = getResourceId_Metal(sAICallback, skirmishAIId);
	return sAICallback->Economy_getIncome(skirmishAIId, m);
}

float CAIAICallback::GetMetalUsage() {
	int m = getResourceId_Metal(sAICallback, skirmishAIId);
	return sAICallback->Economy_getUsage(skirmishAIId, m);
}

float CAIAICallback::GetMetalStorage() {
	int m = getResourceId_Metal(sAICallback, skirmishAIId);
	return sAICallback->Economy_getStorage(skirmishAIId, m);
}

float CAIAICallback::GetEnergy() {
	int e = getResourceId_Energy(sAICallback, skirmishAIId);
	return sAICallback->Economy_getCurrent(skirmishAIId, e);
}

float CAIAICallback::GetEnergyIncome() {
	int e = getResourceId_Energy(sAICallback, skirmishAIId);
	return sAICallback->Economy_getIncome(skirmishAIId, e);
}

float CAIAICallback::GetEnergyUsage() {
	int e = getResourceId_Energy(sAICallback, skirmishAIId);
	return sAICallback->Economy_getUsage(skirmishAIId, e);
}

float CAIAICallback::GetEnergyStorage() {
	int e = getResourceId_Energy(sAICallback, skirmishAIId);
	return sAICallback->Economy_getStorage(skirmishAIId, e);
}

int CAIAICallback::GetFeatures(int* featureIds, int featureIds_max) {
	return sAICallback->getFeatures(skirmishAIId, featureIds, featureIds_max);
}

int CAIAICallback::GetFeatures(int *featureIds, int featureIds_max, const float3& pos, float radius) {

	float aiPos[3];
	pos.copyInto(aiPos);
	return sAICallback->getFeaturesIn(skirmishAIId, aiPos, radius, featureIds, featureIds_max);
}

const FeatureDef* CAIAICallback::GetFeatureDef(int featureId) {
	int featureDefId = sAICallback->Feature_getDef(skirmishAIId, featureId);
	return this->GetFeatureDefById(featureDefId);
}

const FeatureDef* CAIAICallback::GetFeatureDefById(int featureDefId) {

	static int m = getResourceId_Metal(sAICallback, skirmishAIId);
	static int e = getResourceId_Energy(sAICallback, skirmishAIId);

	if (featureDefId < 0) {
		return NULL;
	}

	bool doRecreate = featureDefFrames[featureDefId] < 0;
	if (doRecreate) {
//		int currentFrame = this->GetCurrentFrame();
		int currentFrame = 1;
		float pos_cache[3];
	FeatureDef* featureDef = new FeatureDef();
featureDef->myName = sAICallback->FeatureDef_getName(skirmishAIId, featureDefId);
featureDef->description = sAICallback->FeatureDef_getDescription(skirmishAIId, featureDefId);
featureDef->filename = sAICallback->FeatureDef_getFileName(skirmishAIId, featureDefId);
//featureDef->id = sAICallback->FeatureDef_getId(skirmishAIId, featureDefId);
featureDef->id = featureDefId;
featureDef->metal = sAICallback->FeatureDef_getContainedResource(skirmishAIId, featureDefId, m);
featureDef->energy = sAICallback->FeatureDef_getContainedResource(skirmishAIId, featureDefId, e);
featureDef->maxHealth = sAICallback->FeatureDef_getMaxHealth(skirmishAIId, featureDefId);
featureDef->reclaimTime = sAICallback->FeatureDef_getReclaimTime(skirmishAIId, featureDefId);
featureDef->mass = sAICallback->FeatureDef_getMass(skirmishAIId, featureDefId);
featureDef->collisionVolumeTypeStr = sAICallback->FeatureDef_CollisionVolume_getType(skirmishAIId, featureDefId);
sAICallback->FeatureDef_CollisionVolume_getScales(skirmishAIId, featureDefId, pos_cache);
featureDef->collisionVolumeScales = pos_cache;
sAICallback->FeatureDef_CollisionVolume_getOffsets(skirmishAIId, featureDefId, pos_cache);
featureDef->collisionVolumeOffsets = pos_cache;
featureDef->collisionVolumeTest = sAICallback->FeatureDef_CollisionVolume_getTest(skirmishAIId, featureDefId);
featureDef->upright = sAICallback->FeatureDef_isUpright(skirmishAIId, featureDefId);
featureDef->drawType = sAICallback->FeatureDef_getDrawType(skirmishAIId, featureDefId);
featureDef->modelname = sAICallback->FeatureDef_getModelName(skirmishAIId, featureDefId);
featureDef->resurrectable = sAICallback->FeatureDef_getResurrectable(skirmishAIId, featureDefId);
featureDef->smokeTime = sAICallback->FeatureDef_getSmokeTime(skirmishAIId, featureDefId);
featureDef->destructable = sAICallback->FeatureDef_isDestructable(skirmishAIId, featureDefId);
featureDef->reclaimable = sAICallback->FeatureDef_isReclaimable(skirmishAIId, featureDefId);
featureDef->blocking = sAICallback->FeatureDef_isBlocking(skirmishAIId, featureDefId);
featureDef->burnable = sAICallback->FeatureDef_isBurnable(skirmishAIId, featureDefId);
featureDef->floating = sAICallback->FeatureDef_isFloating(skirmishAIId, featureDefId);
featureDef->noSelect = sAICallback->FeatureDef_isNoSelect(skirmishAIId, featureDefId);
featureDef->geoThermal = sAICallback->FeatureDef_isGeoThermal(skirmishAIId, featureDefId);
featureDef->deathFeature = sAICallback->FeatureDef_getDeathFeature(skirmishAIId, featureDefId);
featureDef->xsize = sAICallback->FeatureDef_getXSize(skirmishAIId, featureDefId);
featureDef->zsize = sAICallback->FeatureDef_getZSize(skirmishAIId, featureDefId);
{
	const int size = sAICallback->FeatureDef_getCustomParams(skirmishAIId, featureDefId, NULL, NULL);
	featureDef->customParams = std::map<std::string,std::string>();
	const char** cKeys = (const char**) calloc(size, sizeof(char*));
	const char** cValues = (const char**) calloc(size, sizeof(char*));
	sAICallback->FeatureDef_getCustomParams(skirmishAIId, featureDefId, cKeys, cValues);
	int i;
	for (i=0; i < size; ++i) {
		featureDef->customParams[cKeys[i]] = cValues[i];
	}
	free(cKeys);
	free(cValues);
}
	if (featureDefs[featureDefId] != NULL) {
		delete featureDefs[featureDefId];
	}
		featureDefs[featureDefId] = featureDef;
		featureDefFrames[featureDefId] = currentFrame;
	}

	return featureDefs[featureDefId];
}

float CAIAICallback::GetFeatureHealth(int featureId) {
	return sAICallback->Feature_getHealth(skirmishAIId, featureId);
}

float CAIAICallback::GetFeatureReclaimLeft(int featureId) {
	return sAICallback->Feature_getReclaimLeft(skirmishAIId, featureId);
}

float3 CAIAICallback::GetFeaturePos(int featureId) {
	
	float pos_cache[3];
	sAICallback->Feature_getPosition(skirmishAIId, featureId, pos_cache);
	return pos_cache;
}

int CAIAICallback::GetNumUnitDefs() {
	return sAICallback->getUnitDefs(skirmishAIId, NULL, NULL);
}

void CAIAICallback::GetUnitDefList(const UnitDef** list) {

	int size = sAICallback->getUnitDefs(skirmishAIId, NULL, NULL);
	int* unitDefIds = new int[size];
	size = sAICallback->getUnitDefs(skirmishAIId, unitDefIds, size);
	for (int i=0; i < size; ++i) {
		list[i] = this->GetUnitDefById(unitDefIds[i]);
	}
}

float CAIAICallback::GetUnitDefHeight(int def) {
	return sAICallback->UnitDef_getHeight(skirmishAIId, def);
}

float CAIAICallback::GetUnitDefRadius(int def) {
	return sAICallback->UnitDef_getRadius(skirmishAIId, def);
}

const WeaponDef* CAIAICallback::GetWeapon(const char* weaponName) {
	int weaponDefId = sAICallback->getWeaponDefByName(skirmishAIId, weaponName);
	return this->GetWeaponDefById(weaponDefId);
}

const WeaponDef* CAIAICallback::GetWeaponDefById(int weaponDefId) {

	static int m = getResourceId_Metal(sAICallback, skirmishAIId);
	static int e = getResourceId_Energy(sAICallback, skirmishAIId);

//	logT("entering: GetWeaponDefById sAICallback");
	if (weaponDefId < 0) {
		return NULL;
	}

	bool doRecreate = weaponDefFrames[weaponDefId] < 0;
	if (doRecreate) {
//		int currentFrame = this->GetCurrentFrame();
		int currentFrame = 1;
//weaponDef->damages = sAICallback->WeaponDef_getDamages(skirmishAIId, weaponDefId);
//{
int numTypes = sAICallback->WeaponDef_Damage_getTypes(skirmishAIId, weaponDefId, NULL, 0);
//	logT("GetWeaponDefById 1");
//float* typeDamages = new float[numTypes];
float* typeDamages = (float*) calloc(numTypes, sizeof(float));
numTypes = sAICallback->WeaponDef_Damage_getTypes(skirmishAIId, weaponDefId, typeDamages, numTypes);
//	logT("GetWeaponDefById 2");
//for(int i=0; i < numTypes; ++i) {
//	typeDamages[i] = sAICallback->WeaponDef_Damages_getType(skirmishAIId, weaponDefId, i);
//}
DamageArray da(numTypes, typeDamages);
// DamageArray is copying the array internaly, so it does no harm freeing it here
free(typeDamages);
//	logT("GetWeaponDefById 3");
//AIDamageArray tmpDa(numTypes, typeDamages);
//AIDamageArray tmpDa;
//weaponDef->damages = *(reinterpret_cast<DamageArray*>(&tmpDa));
//tmpDa.numTypes = numTypes;
//tmpDa.damages = typeDamages;
//delete tmpDa;
//da.SetTypes(numTypes, typeDamages);
//delete [] typeDamages;
da.paralyzeDamageTime = sAICallback->WeaponDef_Damage_getParalyzeDamageTime(skirmishAIId, weaponDefId);
da.impulseFactor = sAICallback->WeaponDef_Damage_getImpulseFactor(skirmishAIId, weaponDefId);
da.impulseBoost = sAICallback->WeaponDef_Damage_getImpulseBoost(skirmishAIId, weaponDefId);
da.craterMult = sAICallback->WeaponDef_Damage_getCraterMult(skirmishAIId, weaponDefId);
da.craterBoost = sAICallback->WeaponDef_Damage_getCraterBoost(skirmishAIId, weaponDefId);
//	logT("GetWeaponDefById 4");
//}

	short color_cache[3];
	WeaponDef* weaponDef = new WeaponDef(da);
//	WeaponDef* weaponDef = new WeaponDef();
//	logT("GetWeaponDefById 5");
//	logI("GetWeaponDefById 5 defId: %d", weaponDefId);
weaponDef->name = sAICallback->WeaponDef_getName(skirmishAIId, weaponDefId);
weaponDef->type = sAICallback->WeaponDef_getType(skirmishAIId, weaponDefId);
weaponDef->description = sAICallback->WeaponDef_getDescription(skirmishAIId, weaponDefId);
weaponDef->filename = sAICallback->WeaponDef_getFileName(skirmishAIId, weaponDefId);
weaponDef->cegTag = sAICallback->WeaponDef_getCegTag(skirmishAIId, weaponDefId);
weaponDef->range = sAICallback->WeaponDef_getRange(skirmishAIId, weaponDefId);
weaponDef->heightmod = sAICallback->WeaponDef_getHeightMod(skirmishAIId, weaponDefId);
weaponDef->accuracy = sAICallback->WeaponDef_getAccuracy(skirmishAIId, weaponDefId);
weaponDef->sprayAngle = sAICallback->WeaponDef_getSprayAngle(skirmishAIId, weaponDefId);
weaponDef->movingAccuracy = sAICallback->WeaponDef_getMovingAccuracy(skirmishAIId, weaponDefId);
weaponDef->targetMoveError = sAICallback->WeaponDef_getTargetMoveError(skirmishAIId, weaponDefId);
weaponDef->leadLimit = sAICallback->WeaponDef_getLeadLimit(skirmishAIId, weaponDefId);
weaponDef->leadBonus = sAICallback->WeaponDef_getLeadBonus(skirmishAIId, weaponDefId);
weaponDef->predictBoost = sAICallback->WeaponDef_getPredictBoost(skirmishAIId, weaponDefId);
weaponDef->areaOfEffect = sAICallback->WeaponDef_getAreaOfEffect(skirmishAIId, weaponDefId);
weaponDef->noSelfDamage = sAICallback->WeaponDef_isNoSelfDamage(skirmishAIId, weaponDefId);
weaponDef->fireStarter = sAICallback->WeaponDef_getFireStarter(skirmishAIId, weaponDefId);
weaponDef->edgeEffectiveness = sAICallback->WeaponDef_getEdgeEffectiveness(skirmishAIId, weaponDefId);
weaponDef->size = sAICallback->WeaponDef_getSize(skirmishAIId, weaponDefId);
weaponDef->sizeGrowth = sAICallback->WeaponDef_getSizeGrowth(skirmishAIId, weaponDefId);
weaponDef->collisionSize = sAICallback->WeaponDef_getCollisionSize(skirmishAIId, weaponDefId);
weaponDef->salvosize = sAICallback->WeaponDef_getSalvoSize(skirmishAIId, weaponDefId);
weaponDef->salvodelay = sAICallback->WeaponDef_getSalvoDelay(skirmishAIId, weaponDefId);
weaponDef->reload = sAICallback->WeaponDef_getReload(skirmishAIId, weaponDefId);
weaponDef->beamtime = sAICallback->WeaponDef_getBeamTime(skirmishAIId, weaponDefId);
weaponDef->beamburst = sAICallback->WeaponDef_isBeamBurst(skirmishAIId, weaponDefId);
weaponDef->waterBounce = sAICallback->WeaponDef_isWaterBounce(skirmishAIId, weaponDefId);
weaponDef->groundBounce = sAICallback->WeaponDef_isGroundBounce(skirmishAIId, weaponDefId);
weaponDef->bounceRebound = sAICallback->WeaponDef_getBounceRebound(skirmishAIId, weaponDefId);
weaponDef->bounceSlip = sAICallback->WeaponDef_getBounceSlip(skirmishAIId, weaponDefId);
weaponDef->numBounce = sAICallback->WeaponDef_getNumBounce(skirmishAIId, weaponDefId);
weaponDef->maxAngle = sAICallback->WeaponDef_getMaxAngle(skirmishAIId, weaponDefId);
weaponDef->restTime = sAICallback->WeaponDef_getRestTime(skirmishAIId, weaponDefId);
weaponDef->uptime = sAICallback->WeaponDef_getUpTime(skirmishAIId, weaponDefId);
weaponDef->flighttime = sAICallback->WeaponDef_getFlightTime(skirmishAIId, weaponDefId);
weaponDef->metalcost = sAICallback->WeaponDef_getCost(skirmishAIId, weaponDefId, m);
weaponDef->energycost = sAICallback->WeaponDef_getCost(skirmishAIId, weaponDefId, e);
weaponDef->supplycost = sAICallback->WeaponDef_getSupplyCost(skirmishAIId, weaponDefId);
weaponDef->projectilespershot = sAICallback->WeaponDef_getProjectilesPerShot(skirmishAIId, weaponDefId);
//weaponDef->id = sAICallback->WeaponDef_getId(skirmishAIId, weaponDefId);
weaponDef->id = weaponDefId;
//weaponDef->tdfId = sAICallback->WeaponDef_getTdfId(skirmishAIId, weaponDefId);
weaponDef->tdfId = -1;
weaponDef->turret = sAICallback->WeaponDef_isTurret(skirmishAIId, weaponDefId);
weaponDef->onlyForward = sAICallback->WeaponDef_isOnlyForward(skirmishAIId, weaponDefId);
weaponDef->fixedLauncher = sAICallback->WeaponDef_isFixedLauncher(skirmishAIId, weaponDefId);
weaponDef->waterweapon = sAICallback->WeaponDef_isWaterWeapon(skirmishAIId, weaponDefId);
weaponDef->fireSubmersed = sAICallback->WeaponDef_isFireSubmersed(skirmishAIId, weaponDefId);
weaponDef->submissile = sAICallback->WeaponDef_isSubMissile(skirmishAIId, weaponDefId);
weaponDef->tracks = sAICallback->WeaponDef_isTracks(skirmishAIId, weaponDefId);
weaponDef->dropped = sAICallback->WeaponDef_isDropped(skirmishAIId, weaponDefId);
weaponDef->paralyzer = sAICallback->WeaponDef_isParalyzer(skirmishAIId, weaponDefId);
weaponDef->impactOnly = sAICallback->WeaponDef_isImpactOnly(skirmishAIId, weaponDefId);
weaponDef->noAutoTarget = sAICallback->WeaponDef_isNoAutoTarget(skirmishAIId, weaponDefId);
weaponDef->manualfire = sAICallback->WeaponDef_isManualFire(skirmishAIId, weaponDefId);
weaponDef->interceptor = sAICallback->WeaponDef_getInterceptor(skirmishAIId, weaponDefId);
weaponDef->targetable = sAICallback->WeaponDef_getTargetable(skirmishAIId, weaponDefId);
weaponDef->stockpile = sAICallback->WeaponDef_isStockpileable(skirmishAIId, weaponDefId);
weaponDef->coverageRange = sAICallback->WeaponDef_getCoverageRange(skirmishAIId, weaponDefId);
weaponDef->stockpileTime = sAICallback->WeaponDef_getStockpileTime(skirmishAIId, weaponDefId);
weaponDef->intensity = sAICallback->WeaponDef_getIntensity(skirmishAIId, weaponDefId);
weaponDef->thickness = sAICallback->WeaponDef_getThickness(skirmishAIId, weaponDefId);
weaponDef->laserflaresize = sAICallback->WeaponDef_getLaserFlareSize(skirmishAIId, weaponDefId);
weaponDef->corethickness = sAICallback->WeaponDef_getCoreThickness(skirmishAIId, weaponDefId);
weaponDef->duration = sAICallback->WeaponDef_getDuration(skirmishAIId, weaponDefId);
weaponDef->lodDistance = sAICallback->WeaponDef_getLodDistance(skirmishAIId, weaponDefId);
weaponDef->falloffRate = sAICallback->WeaponDef_getFalloffRate(skirmishAIId, weaponDefId);
weaponDef->graphicsType = sAICallback->WeaponDef_getGraphicsType(skirmishAIId, weaponDefId);
weaponDef->soundTrigger = sAICallback->WeaponDef_isSoundTrigger(skirmishAIId, weaponDefId);
weaponDef->selfExplode = sAICallback->WeaponDef_isSelfExplode(skirmishAIId, weaponDefId);
weaponDef->gravityAffected = sAICallback->WeaponDef_isGravityAffected(skirmishAIId, weaponDefId);
weaponDef->highTrajectory = sAICallback->WeaponDef_getHighTrajectory(skirmishAIId, weaponDefId);
weaponDef->myGravity = sAICallback->WeaponDef_getMyGravity(skirmishAIId, weaponDefId);
weaponDef->noExplode = sAICallback->WeaponDef_isNoExplode(skirmishAIId, weaponDefId);
weaponDef->startvelocity = sAICallback->WeaponDef_getStartVelocity(skirmishAIId, weaponDefId);
weaponDef->weaponacceleration = sAICallback->WeaponDef_getWeaponAcceleration(skirmishAIId, weaponDefId);
weaponDef->turnrate = sAICallback->WeaponDef_getTurnRate(skirmishAIId, weaponDefId);
weaponDef->maxvelocity = sAICallback->WeaponDef_getMaxVelocity(skirmishAIId, weaponDefId);
weaponDef->projectilespeed = sAICallback->WeaponDef_getProjectileSpeed(skirmishAIId, weaponDefId);
weaponDef->explosionSpeed = sAICallback->WeaponDef_getExplosionSpeed(skirmishAIId, weaponDefId);
weaponDef->onlyTargetCategory = sAICallback->WeaponDef_getOnlyTargetCategory(skirmishAIId, weaponDefId);
weaponDef->wobble = sAICallback->WeaponDef_getWobble(skirmishAIId, weaponDefId);
weaponDef->dance = sAICallback->WeaponDef_getDance(skirmishAIId, weaponDefId);
weaponDef->trajectoryHeight = sAICallback->WeaponDef_getTrajectoryHeight(skirmishAIId, weaponDefId);
weaponDef->largeBeamLaser = sAICallback->WeaponDef_isLargeBeamLaser(skirmishAIId, weaponDefId);
weaponDef->isShield = sAICallback->WeaponDef_isShield(skirmishAIId, weaponDefId);
weaponDef->shieldRepulser = sAICallback->WeaponDef_isShieldRepulser(skirmishAIId, weaponDefId);
weaponDef->smartShield = sAICallback->WeaponDef_isSmartShield(skirmishAIId, weaponDefId);
weaponDef->exteriorShield = sAICallback->WeaponDef_isExteriorShield(skirmishAIId, weaponDefId);
weaponDef->visibleShield = sAICallback->WeaponDef_isVisibleShield(skirmishAIId, weaponDefId);
weaponDef->visibleShieldRepulse = sAICallback->WeaponDef_isVisibleShieldRepulse(skirmishAIId, weaponDefId);
weaponDef->visibleShieldHitFrames = sAICallback->WeaponDef_getVisibleShieldHitFrames(skirmishAIId, weaponDefId);
weaponDef->shieldEnergyUse = sAICallback->WeaponDef_Shield_getResourceUse(skirmishAIId, weaponDefId, e);
weaponDef->shieldRadius = sAICallback->WeaponDef_Shield_getRadius(skirmishAIId, weaponDefId);
weaponDef->shieldForce = sAICallback->WeaponDef_Shield_getForce(skirmishAIId, weaponDefId);
weaponDef->shieldMaxSpeed = sAICallback->WeaponDef_Shield_getMaxSpeed(skirmishAIId, weaponDefId);
weaponDef->shieldPower = sAICallback->WeaponDef_Shield_getPower(skirmishAIId, weaponDefId);
weaponDef->shieldPowerRegen = sAICallback->WeaponDef_Shield_getPowerRegen(skirmishAIId, weaponDefId);
weaponDef->shieldPowerRegenEnergy = sAICallback->WeaponDef_Shield_getPowerRegenResource(skirmishAIId, weaponDefId, e);
weaponDef->shieldStartingPower = sAICallback->WeaponDef_Shield_getStartingPower(skirmishAIId, weaponDefId);
weaponDef->shieldRechargeDelay = sAICallback->WeaponDef_Shield_getRechargeDelay(skirmishAIId, weaponDefId);
sAICallback->WeaponDef_Shield_getGoodColor(skirmishAIId, weaponDefId, color_cache);
weaponDef->shieldGoodColor = float3((float)color_cache[0], (float)color_cache[1], (float)color_cache[2]);
sAICallback->WeaponDef_Shield_getBadColor(skirmishAIId, weaponDefId, color_cache);
weaponDef->shieldBadColor = float3((float)color_cache[0], (float)color_cache[1], (float)color_cache[2]);
weaponDef->shieldAlpha = sAICallback->WeaponDef_Shield_getAlpha(skirmishAIId, weaponDefId);
weaponDef->shieldInterceptType = sAICallback->WeaponDef_Shield_getInterceptType(skirmishAIId, weaponDefId);
weaponDef->interceptedByShieldType = sAICallback->WeaponDef_getInterceptedByShieldType(skirmishAIId, weaponDefId);
weaponDef->avoidFriendly = sAICallback->WeaponDef_isAvoidFriendly(skirmishAIId, weaponDefId);
weaponDef->avoidFeature = sAICallback->WeaponDef_isAvoidFeature(skirmishAIId, weaponDefId);
weaponDef->avoidNeutral = sAICallback->WeaponDef_isAvoidNeutral(skirmishAIId, weaponDefId);
weaponDef->targetBorder = sAICallback->WeaponDef_getTargetBorder(skirmishAIId, weaponDefId);
weaponDef->cylinderTargetting = sAICallback->WeaponDef_getCylinderTargetting(skirmishAIId, weaponDefId);
weaponDef->minIntensity = sAICallback->WeaponDef_getMinIntensity(skirmishAIId, weaponDefId);
weaponDef->heightBoostFactor = sAICallback->WeaponDef_getHeightBoostFactor(skirmishAIId, weaponDefId);
weaponDef->proximityPriority = sAICallback->WeaponDef_getProximityPriority(skirmishAIId, weaponDefId);
weaponDef->collisionFlags = sAICallback->WeaponDef_getCollisionFlags(skirmishAIId, weaponDefId);
weaponDef->sweepFire = sAICallback->WeaponDef_isSweepFire(skirmishAIId, weaponDefId);
weaponDef->canAttackGround = sAICallback->WeaponDef_isAbleToAttackGround(skirmishAIId, weaponDefId);
weaponDef->cameraShake = sAICallback->WeaponDef_getCameraShake(skirmishAIId, weaponDefId);
weaponDef->dynDamageExp = sAICallback->WeaponDef_getDynDamageExp(skirmishAIId, weaponDefId);
weaponDef->dynDamageMin = sAICallback->WeaponDef_getDynDamageMin(skirmishAIId, weaponDefId);
weaponDef->dynDamageRange = sAICallback->WeaponDef_getDynDamageRange(skirmishAIId, weaponDefId);
weaponDef->dynDamageInverted = sAICallback->WeaponDef_isDynDamageInverted(skirmishAIId, weaponDefId);
{
	const int size = sAICallback->WeaponDef_getCustomParams(skirmishAIId, weaponDefId, NULL, NULL);
	weaponDef->customParams = std::map<std::string,std::string>();
	const char** cKeys = (const char**) calloc(size, sizeof(char*));
	const char** cValues = (const char**) calloc(size, sizeof(char*));
	sAICallback->WeaponDef_getCustomParams(skirmishAIId, weaponDefId, cKeys, cValues);
	int i;
	for (i=0; i < size; ++i) {
		weaponDef->customParams[cKeys[i]] = cValues[i];
	}
	free(cKeys);
	free(cValues);
}
	if (weaponDefs[weaponDefId] != NULL) {
		delete weaponDefs[weaponDefId];
	}
		weaponDefs[weaponDefId] = weaponDef;
		weaponDefFrames[weaponDefId] = currentFrame;
	}

	return weaponDefs[weaponDefId];
}

const float3* CAIAICallback::GetStartPos() {

	float pos_cache[3];
	sAICallback->Map_getStartPos(skirmishAIId, pos_cache);
	startPos = pos_cache;

	return &startPos;
}







void CAIAICallback::SendTextMsg(const char* text, int zone) {

	SSendTextMessageCommand cmd = {text, zone};
	sAICallback->Engine_handleCommand(skirmishAIId, COMMAND_TO_ID_ENGINE, -1, COMMAND_SEND_TEXT_MESSAGE, &cmd);
}

void CAIAICallback::SetLastMsgPos(float3 pos) {

	float pos_f3[3];
	pos.copyInto(pos_f3);

	SSetLastPosMessageCommand cmd = {pos_f3};
	sAICallback->Engine_handleCommand(skirmishAIId, COMMAND_TO_ID_ENGINE, -1, COMMAND_SET_LAST_POS_MESSAGE, &cmd);
}

void CAIAICallback::AddNotification(float3 pos, float3 color, float alpha) {

	float pos_f3[3];
	pos.copyInto(pos_f3);
	short color_s3[3];
	color_s3[0] = (short) color[0];
	color_s3[1] = (short) color[1];
	color_s3[2] = (short) color[2];

	SAddNotificationDrawerCommand cmd = {pos_f3, color_s3, alpha};
	sAICallback->Engine_handleCommand(skirmishAIId, COMMAND_TO_ID_ENGINE, -1, COMMAND_DRAWER_ADD_NOTIFICATION, &cmd);
}

bool CAIAICallback::SendResources(float mAmount, float eAmount, int receivingTeam) {

	SSendResourcesCommand cmd = {mAmount, eAmount, receivingTeam};
	sAICallback->Engine_handleCommand(skirmishAIId, COMMAND_TO_ID_ENGINE, -1, COMMAND_SEND_RESOURCES, &cmd);
	return cmd.ret_isExecuted;
}

int CAIAICallback::SendUnits(const std::vector<int>& unitIds, int receivingTeam) {

	int* arr_unitIds = (int*) calloc(unitIds.size(), sizeof(int));
	for (size_t i=0; i < unitIds.size(); ++i) {
		arr_unitIds[i] = unitIds[i];
	}
	SSendUnitsCommand cmd = {arr_unitIds, unitIds.size(), receivingTeam};
	sAICallback->Engine_handleCommand(skirmishAIId, COMMAND_TO_ID_ENGINE, -1, COMMAND_SEND_UNITS, &cmd);
	free(arr_unitIds);
	return cmd.ret_sentUnits;
}

void* CAIAICallback::CreateSharedMemArea(char* name, int size) {

	//SCreateSharedMemAreaCommand cmd = {name, size};
	//sAICallback->Engine_handleCommand(skirmishAIId, COMMAND_TO_ID_ENGINE, -1, COMMAND_SHARED_MEM_AREA_CREATE, &cmd);
	//return cmd.ret_sharedMemArea;
	static const bool deprecatedMethod = true;
	assert(!deprecatedMethod);
	return NULL;
}

void CAIAICallback::ReleasedSharedMemArea(char* name) {

	//SReleaseSharedMemAreaCommand cmd = {name};
	//sAICallback->Engine_handleCommand(skirmishAIId, COMMAND_TO_ID_ENGINE, -1, COMMAND_SHARED_MEM_AREA_RELEASE, &cmd);
	static const bool deprecatedMethod = true;
	assert(!deprecatedMethod);
}

int CAIAICallback::CreateGroup() {

	SCreateGroupCommand cmd = {};
	sAICallback->Engine_handleCommand(skirmishAIId, COMMAND_TO_ID_ENGINE, -1, COMMAND_GROUP_CREATE, &cmd);
	return cmd.ret_groupId;
}

void CAIAICallback::EraseGroup(int groupId) {

	SEraseGroupCommand cmd = {groupId};
	sAICallback->Engine_handleCommand(skirmishAIId, COMMAND_TO_ID_ENGINE, -1, COMMAND_GROUP_ERASE, &cmd);
}

bool CAIAICallback::AddUnitToGroup(int unitId, int groupId) {

	SGroupAddUnitCommand cmd = {unitId, -1, 0, 0, groupId};
	const int ret = sAICallback->Engine_handleCommand(skirmishAIId, COMMAND_TO_ID_ENGINE, -1, COMMAND_UNIT_GROUP_ADD, &cmd);
	return (ret == 0);
}

bool CAIAICallback::RemoveUnitFromGroup(int unitId) {

	SGroupAddUnitCommand cmd = {unitId, -1, 0, 0};
	const int ret = sAICallback->Engine_handleCommand(skirmishAIId, COMMAND_TO_ID_ENGINE, -1, COMMAND_UNIT_GROUP_CLEAR, &cmd);
	return (ret == 0);
}

int CAIAICallback::GiveGroupOrder(int groupId, Command* c) {
	return this->Internal_GiveOrder(-1, groupId, c);
}

int CAIAICallback::GiveOrder(int unitId, Command* c) {
	return this->Internal_GiveOrder(unitId, -1, c);
}

int CAIAICallback::Internal_GiveOrder(int unitId, int groupId, Command* c) {

	const int maxUnits = sAICallback->Unit_getMax(skirmishAIId);

	int sCommandId;
	void* sCommandData = mallocSUnitCommand(unitId, groupId, c, &sCommandId, maxUnits);

	int ret = sAICallback->Engine_handleCommand(skirmishAIId, COMMAND_TO_ID_ENGINE, -1, sCommandId, sCommandData);

	freeSUnitCommand(sCommandData, sCommandId);

	return ret;
}

int CAIAICallback::InitPath(float3 start, float3 end, int pathType) {

	float start_f3[3];
	start.copyInto(start_f3);
	float end_f3[3];
	end.copyInto(end_f3);

	SInitPathCommand cmd = {start_f3, end_f3, pathType};
	sAICallback->Engine_handleCommand(skirmishAIId, COMMAND_TO_ID_ENGINE, -1, COMMAND_PATH_INIT, &cmd);
	return cmd.ret_pathId;
}

float3 CAIAICallback::GetNextWaypoint(int pathId) {

	float ret_posF3[3];
	SGetNextWaypointPathCommand cmd = {pathId, ret_posF3};
	sAICallback->Engine_handleCommand(skirmishAIId, COMMAND_TO_ID_ENGINE, -1, COMMAND_PATH_GET_NEXT_WAYPOINT, &cmd);
	return float3(cmd.ret_nextWaypoint_posF3_out);
}

float CAIAICallback::GetPathLength(float3 start, float3 end, int pathType) {

	float start_f3[3];
	start.copyInto(start_f3);
	float end_f3[3];
	end.copyInto(end_f3);

	SGetApproximateLengthPathCommand cmd = {start_f3, end_f3, pathType};
	sAICallback->Engine_handleCommand(skirmishAIId, COMMAND_TO_ID_ENGINE, -1, COMMAND_PATH_GET_APPROXIMATE_LENGTH, &cmd); return cmd.ret_approximatePathLength;
}

void CAIAICallback::FreePath(int pathId) {

	SFreePathCommand cmd = {pathId};
	sAICallback->Engine_handleCommand(skirmishAIId, COMMAND_TO_ID_ENGINE, -1, COMMAND_PATH_FREE, &cmd);
}

void CAIAICallback::LineDrawerStartPath(const float3& pos, const float* color) {

	float pos_f3[3];
	pos.copyInto(pos_f3);
	short color_s3[3];
	color_s3[0] = (short) color[0];
	color_s3[1] = (short) color[1];
	color_s3[2] = (short) color[2];
	const short alpha = (short) color[3];

	SStartPathDrawerCommand cmd = {pos_f3, color_s3, alpha};
	sAICallback->Engine_handleCommand(skirmishAIId, COMMAND_TO_ID_ENGINE, -1, COMMAND_DRAWER_PATH_START, &cmd);
}

void CAIAICallback::LineDrawerFinishPath() {

	SFinishPathDrawerCommand cmd = {};
	sAICallback->Engine_handleCommand(skirmishAIId, COMMAND_TO_ID_ENGINE, -1, COMMAND_DRAWER_PATH_FINISH, &cmd);
}

void CAIAICallback::LineDrawerDrawLine(const float3& endPos, const float* color) {

	float endPos_f3[3];
	endPos.copyInto(endPos_f3);
	short color_s3[3];
	color_s3[0] = (short) color[0];
	color_s3[1] = (short) color[1];
	color_s3[2] = (short) color[2];
	const short alpha = (short) color[3];

	SDrawLinePathDrawerCommand cmd = {endPos_f3, color_s3, alpha};
	sAICallback->Engine_handleCommand(skirmishAIId, COMMAND_TO_ID_ENGINE, -1, COMMAND_DRAWER_PATH_DRAW_LINE, &cmd);
}

void CAIAICallback::LineDrawerDrawLineAndIcon(int cmdId, const float3& endPos, const float* color) {

	float endPos_f3[3];
	endPos.copyInto(endPos_f3);
	short color_s3[3];
	color_s3[0] = (short) color[0];
	color_s3[1] = (short) color[1];
	color_s3[2] = (short) color[2];
	const short alpha = (short) color[3];

	SDrawLineAndIconPathDrawerCommand cmd = {cmdId, endPos_f3, color_s3, alpha};
	sAICallback->Engine_handleCommand(skirmishAIId, COMMAND_TO_ID_ENGINE, -1, COMMAND_DRAWER_PATH_DRAW_LINE_AND_ICON, &cmd);
}

void CAIAICallback::LineDrawerDrawIconAtLastPos(int cmdId) {

	SDrawIconAtLastPosPathDrawerCommand cmd = {cmdId};
	sAICallback->Engine_handleCommand(skirmishAIId, COMMAND_TO_ID_ENGINE, -1, COMMAND_DRAWER_PATH_DRAW_ICON_AT_LAST_POS, &cmd);
}

void CAIAICallback::LineDrawerBreak(const float3& endPos, const float* color) {

	float endPos_f3[3];
	endPos.copyInto(endPos_f3);
	short color_s3[3];
	color_s3[0] = (short) color[0];
	color_s3[1] = (short) color[1];
	color_s3[2] = (short) color[2];
	const short alpha = (short) color[3];

	SBreakPathDrawerCommand cmd = {endPos_f3, color_s3, alpha};
	sAICallback->Engine_handleCommand(skirmishAIId, COMMAND_TO_ID_ENGINE, -1, COMMAND_DRAWER_PATH_BREAK, &cmd);
}

void CAIAICallback::LineDrawerRestart() {

	SRestartPathDrawerCommand cmd = {false};
	sAICallback->Engine_handleCommand(skirmishAIId, COMMAND_TO_ID_ENGINE, -1, COMMAND_DRAWER_PATH_RESTART, &cmd);
}

void CAIAICallback::LineDrawerRestartSameColor() {

	SRestartPathDrawerCommand cmd = {true};
	sAICallback->Engine_handleCommand(skirmishAIId, COMMAND_TO_ID_ENGINE, -1, COMMAND_DRAWER_PATH_RESTART, &cmd);
}

int CAIAICallback::CreateSplineFigure(float3 pos1, float3 pos2, float3 pos3, float3 pos4, float width, int arrow, int lifeTime, int figureGroupId) {

	float pos1_f3[3];
	pos1.copyInto(pos1_f3);
	float pos2_f3[3];
	pos2.copyInto(pos2_f3);
	float pos3_f3[3];
	pos3.copyInto(pos3_f3);
	float pos4_f3[3];
	pos4.copyInto(pos4_f3);

	SCreateSplineFigureDrawerCommand cmd = {pos1_f3, pos2_f3, pos3_f3, pos4_f3, width, arrow, lifeTime, figureGroupId};
	sAICallback->Engine_handleCommand(skirmishAIId, COMMAND_TO_ID_ENGINE, -1, COMMAND_DRAWER_FIGURE_CREATE_SPLINE, &cmd);
	return cmd.ret_newFigureGroupId;
}

int CAIAICallback::CreateLineFigure(float3 pos1, float3 pos2, float width, int arrow, int lifeTime, int figureGroupId) {

	float pos1_f3[3];
	pos1.copyInto(pos1_f3);
	float pos2_f3[3];
	pos2.copyInto(pos2_f3);

	SCreateLineFigureDrawerCommand cmd = {pos1_f3, pos2_f3, width, arrow, lifeTime, figureGroupId};
	sAICallback->Engine_handleCommand(skirmishAIId, COMMAND_TO_ID_ENGINE, -1, COMMAND_DRAWER_FIGURE_CREATE_LINE, &cmd);
	return cmd.ret_newFigureGroupId;
}

void CAIAICallback::SetFigureColor(int figureGroupId, float red, float green, float blue, float alpha) {

	short color_s3[3];
	color_s3[0] = (short) red;
	color_s3[1] = (short) green;
	color_s3[2] = (short) blue;

	SSetColorFigureDrawerCommand cmd = {figureGroupId, color_s3, alpha};
	sAICallback->Engine_handleCommand(skirmishAIId, COMMAND_TO_ID_ENGINE, -1, COMMAND_DRAWER_FIGURE_SET_COLOR, &cmd);
}

void CAIAICallback::DeleteFigureGroup(int figureGroupId) {

	SDeleteFigureDrawerCommand cmd = {figureGroupId};
	sAICallback->Engine_handleCommand(skirmishAIId, COMMAND_TO_ID_ENGINE, -1, COMMAND_DRAWER_FIGURE_DELETE, &cmd);
}

void CAIAICallback::DrawUnit(const char* name, float3 pos, float rotation, int lifeTime, int unitTeamId, bool transparent, bool drawBorder, int facing) {

	float pos_f3[3];
	pos.copyInto(pos_f3);
	SDrawUnitDrawerCommand cmd = {sAICallback->getUnitDefByName(skirmishAIId, name), pos_f3, rotation, lifeTime, unitTeamId, transparent, drawBorder, facing};
	sAICallback->Engine_handleCommand(skirmishAIId, COMMAND_TO_ID_ENGINE, -1, COMMAND_DRAWER_DRAW_UNIT, &cmd);
}

int CAIAICallback::HandleCommand(int commandId, void* data) {
	int ret = -99;

	switch (commandId) {
		case AIHCQuerySubVersionId: {
//			SQuerySubVersionCommand cmd;
//			ret = sAICallback->Engine_handleCommand(skirmishAIId, COMMAND_TO_ID_ENGINE, -1, cmdTopicId, &cmd);
			ret = sAICallback->Game_getAiInterfaceVersion(skirmishAIId);
			break;
		}
		case AIHCAddMapPointId: {
			AIHCAddMapPoint* myData = (AIHCAddMapPoint*) data;
			float pos[3];
			myData->pos.copyInto(pos);
			SAddPointDrawCommand cmd = {pos, myData->label};
			ret = sAICallback->Engine_handleCommand(skirmishAIId, COMMAND_TO_ID_ENGINE, -1, COMMAND_DRAWER_POINT_ADD, &cmd);
			break;
		}
		case AIHCAddMapLineId: {
			AIHCAddMapLine* myData = (AIHCAddMapLine*) data;
			float posfrom[3];
			myData->posfrom.copyInto(posfrom);
			float posto[3];
			myData->posto.copyInto(posto);
			SAddLineDrawCommand cmd = {posfrom, posto};
			ret = sAICallback->Engine_handleCommand(skirmishAIId, COMMAND_TO_ID_ENGINE, -1, COMMAND_DRAWER_LINE_ADD, &cmd);
			break;
		}
		case AIHCRemoveMapPointId: {
			AIHCRemoveMapPoint* myData = (AIHCRemoveMapPoint*) data;
			float pos[3];
			myData->pos.copyInto(pos);
			SRemovePointDrawCommand cmd = {pos};
			ret = sAICallback->Engine_handleCommand(skirmishAIId, COMMAND_TO_ID_ENGINE, -1, COMMAND_DRAWER_POINT_REMOVE, &cmd);
			break;
		}
		case AIHCSendStartPosId: {
			AIHCSendStartPos* myData = (AIHCSendStartPos*) data;
			float pos[3];
			myData->pos.copyInto(pos);
			SSendStartPosCommand cmd = {myData->ready, pos};
			ret = sAICallback->Engine_handleCommand(skirmishAIId, COMMAND_TO_ID_ENGINE, -1, COMMAND_SEND_START_POS, &cmd);
			break;
		}

		case AIHCTraceRayId: {
			AIHCTraceRay* myData = (AIHCTraceRay*) data;
			float rayPos[3];
			myData->rayPos.copyInto(rayPos);
			float rayDir[3];
			myData->rayDir.copyInto(rayDir);
			STraceRayCommand cCmdData = {
				rayPos,
				rayDir,
				myData->rayLen,
				myData->srcUID,
				myData->hitUID,
				myData->flags
			};

			ret = sAICallback->Engine_handleCommand(skirmishAIId, COMMAND_TO_ID_ENGINE, -1, COMMAND_TRACE_RAY, &cCmdData);

			myData->rayLen = cCmdData.rayLen;
			myData->hitUID = cCmdData.hitUID;
			break;
		}

		case AIHCPauseId: {
			AIHCPause* cppCmdData = (AIHCPause*) data;
			SPauseCommand cCmdData = {
				cppCmdData->enable,
				cppCmdData->reason
			};
			ret = sAICallback->Engine_handleCommand(skirmishAIId, COMMAND_TO_ID_ENGINE, -1, COMMAND_PAUSE, &cCmdData);
			break;
		}

		case AIHCGetDataDirId: {
			AIHCGetDataDir* cppCmdData = (AIHCGetDataDir*) data;
			cppCmdData->ret_path = sAICallback->DataDirs_allocatePath(
					skirmishAIId,
					cppCmdData->relPath,
					cppCmdData->writeable,
					cppCmdData->create,
					cppCmdData->dir,
					cppCmdData->common);
			ret = (cppCmdData->ret_path == NULL) ? 0 : 1;
			break;
		}
	}

	return ret;
}

bool CAIAICallback::ReadFile(const char* filename, void* buffer, int bufferLen) {

//	SReadFileCommand cmd = {name, buffer, bufferLen};
//	sAICallback->Engine_handleCommand(skirmishAIId, COMMAND_TO_ID_ENGINE, -1, COMMAND_READ_FILE, &cmd); return cmd.ret_isExecuted;
	return sAICallback->File_getContent(skirmishAIId, filename, buffer, bufferLen);
}

const char* CAIAICallback::CallLuaRules(const char* data, int inSize, int* outSize) {

	SCallLuaRulesCommand cmd = {data, inSize, outSize};
	sAICallback->Engine_handleCommand(skirmishAIId, COMMAND_TO_ID_ENGINE, -1, COMMAND_CALL_LUA_RULES, &cmd);
	return cmd.ret_outData;
}

std::map<std::string, std::string> CAIAICallback::GetMyInfo()
{
	std::map<std::string, std::string> info;

	const int info_size = sAICallback->Clb_SkirmishAI_Info_getSize(teamId);
	for (int ii = 0; ii < info_size; ++ii) {
		const char* key   = sAICallback->Clb_SkirmishAI_Info_getKey(teamId, ii);
		const char* value = sAICallback->Clb_SkirmishAI_Info_getValue(teamId, ii);
		if ((key != NULL) && (value != NULL)) {
			info[key] = value;
		}
	}

	return info;
}

std::map<std::string, std::string> CAIAICallback::GetMyOptionValues()
{
	std::map<std::string, std::string> optionVals;

	const int optionVals_size = sAICallback->Clb_SkirmishAI_OptionValues_getSize(teamId);
	for (int ovi = 0; ovi < optionVals_size; ++ovi) {
		const char* key   = sAICallback->Clb_SkirmishAI_OptionValues_getKey(teamId, ovi);
		const char* value = sAICallback->Clb_SkirmishAI_OptionValues_getValue(teamId, ovi);
		if ((key != NULL) && (value != NULL)) {
			optionVals[key] = value;
		}
	}

	return optionVals;
}<|MERGE_RESOLUTION|>--- conflicted
+++ resolved
@@ -1024,25 +1024,15 @@
 	float pos_cache[3];
 	short color_cache[3];
 	for (int p=0; p < numPoints; ++p) {
-<<<<<<< HEAD
 		sAICallback->Map_Point_getPosition(skirmishAIId, p, pos_cache);
-		pm[p].pos = pos_cache;
+		pm[p].pos = pos_cache; // float[3] -> float3
 		sAICallback->Map_Point_getColor(skirmishAIId, p, color_cache);
-		pm[p].color = (unsigned char*) calloc(3, sizeof(unsigned char));
-		pm[p].color[0] = (unsigned char) color_cache[0];
-		pm[p].color[1] = (unsigned char) color_cache[1];
-		pm[p].color[2] = (unsigned char) color_cache[2];
+		unsigned char* color = (unsigned char*) calloc(3, sizeof(unsigned char));
+		color[0] = (unsigned char) color_cache[0];
+		color[1] = (unsigned char) color_cache[1];
+		color[2] = (unsigned char) color_cache[2];
+		pm[p].color = color;
 		pm[p].label = sAICallback->Map_Point_getLabel(skirmishAIId, p);
-=======
-		pm[p].pos = float3(sAICallback->Clb_Map_Point_getPosition(teamId, p));
-		SAIFloat3 tmpColor = sAICallback->Clb_Map_Point_getColor(teamId, p);
-		unsigned char* pColor = (unsigned char*) calloc(3, sizeof(unsigned char));
-		pColor[0] = (unsigned char) tmpColor.x;
-		pColor[1] = (unsigned char) tmpColor.y;
-		pColor[2] = (unsigned char) tmpColor.z;
-		pm[p].color = pColor;
-		pm[p].label = sAICallback->Clb_Map_Point_getLabel(teamId, p);
->>>>>>> 4d87be28
 	}
 
 	return numPoints;
@@ -1054,26 +1044,16 @@
 	float pos_cache[3];
 	short color_cache[3];
 	for (int l=0; l < numLines; ++l) {
-<<<<<<< HEAD
 		sAICallback->Map_Line_getFirstPosition(skirmishAIId, l, pos_cache);
-		lm[l].pos = pos_cache;
+		lm[l].pos = pos_cache; // float[3] -> float3
 		sAICallback->Map_Line_getSecondPosition(skirmishAIId, l, pos_cache);
-		lm[l].pos2 = pos_cache;
+		lm[l].pos2 = pos_cache; // float[3] -> float3
 		sAICallback->Map_Line_getColor(skirmishAIId, l, color_cache);
-		lm[l].color = (unsigned char*) calloc(3, sizeof(unsigned char));
-		lm[l].color[0] = (unsigned char) color_cache[0];
-		lm[l].color[1] = (unsigned char) color_cache[1];
-		lm[l].color[2] = (unsigned char) color_cache[2];
-=======
-		lm[l].pos = float3(sAICallback->Clb_Map_Line_getFirstPosition(teamId, l));
-		lm[l].pos2 = float3(sAICallback->Clb_Map_Line_getSecondPosition(teamId, l));
-		SAIFloat3 tmpColor = sAICallback->Clb_Map_Line_getColor(teamId, l);
-		unsigned char* lColor = (unsigned char*) calloc(3, sizeof(unsigned char));
-		lColor[0] = (unsigned char) tmpColor.x;
-		lColor[1] = (unsigned char) tmpColor.y;
-		lColor[2] = (unsigned char) tmpColor.z;
-		lm[l].color = lColor;
->>>>>>> 4d87be28
+		unsigned char* color = (unsigned char*) calloc(3, sizeof(unsigned char));
+		color[0] = (unsigned char) color_cache[0];
+		color[1] = (unsigned char) color_cache[1];
+		color[2] = (unsigned char) color_cache[2];
+		lm[l].color = color;
 	}
 
 	return numLines;
@@ -1854,10 +1834,10 @@
 {
 	std::map<std::string, std::string> info;
 
-	const int info_size = sAICallback->Clb_SkirmishAI_Info_getSize(teamId);
+	const int info_size = sAICallback->SkirmishAI_Info_getSize(skirmishAIId);
 	for (int ii = 0; ii < info_size; ++ii) {
-		const char* key   = sAICallback->Clb_SkirmishAI_Info_getKey(teamId, ii);
-		const char* value = sAICallback->Clb_SkirmishAI_Info_getValue(teamId, ii);
+		const char* key   = sAICallback->SkirmishAI_Info_getKey(skirmishAIId, ii);
+		const char* value = sAICallback->SkirmishAI_Info_getValue(skirmishAIId, ii);
 		if ((key != NULL) && (value != NULL)) {
 			info[key] = value;
 		}
@@ -1870,10 +1850,10 @@
 {
 	std::map<std::string, std::string> optionVals;
 
-	const int optionVals_size = sAICallback->Clb_SkirmishAI_OptionValues_getSize(teamId);
+	const int optionVals_size = sAICallback->SkirmishAI_OptionValues_getSize(skirmishAIId);
 	for (int ovi = 0; ovi < optionVals_size; ++ovi) {
-		const char* key   = sAICallback->Clb_SkirmishAI_OptionValues_getKey(teamId, ovi);
-		const char* value = sAICallback->Clb_SkirmishAI_OptionValues_getValue(teamId, ovi);
+		const char* key   = sAICallback->SkirmishAI_OptionValues_getKey(skirmishAIId, ovi);
+		const char* value = sAICallback->SkirmishAI_OptionValues_getValue(skirmishAIId, ovi);
 		if ((key != NULL) && (value != NULL)) {
 			optionVals[key] = value;
 		}
