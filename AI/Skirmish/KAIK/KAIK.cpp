--- conflicted
+++ resolved
@@ -1,4 +1,3 @@
-<<<<<<< HEAD
 #include <string>
 #include <sstream>
 #include <fstream>
@@ -51,8 +50,6 @@
 	s->SerializeObjectInstance(ai, ai->GetClass());
 }
 
-
-
 void CKAIK::InitAI(IGlobalAICallback* callback, int team) {
 	ai = new AIClasses(callback);
 	ai->Init();
@@ -70,8 +67,6 @@
 void CKAIK::ReleaseAI() {
 	delete ai; ai = NULL;
 }
-
-
 
 void CKAIK::UnitCreated(int unitID, int builderID) {
 	ai->uh->UnitCreated(unitID);
@@ -230,234 +225,4 @@
 	ai->ah->Update(frame);
 	ai->uh->MMakerUpdate(frame);
 	ai->ct->Update(frame);
-}
-=======
-#include <string>
-#include <sstream>
-#include <fstream>
-
-#include "KAIK.h"
-#include "IncGlobalAI.h"
-
-CR_BIND(CKAIK, );
-CR_REG_METADATA(CKAIK, (
-	CR_MEMBER(ai),
-	CR_SERIALIZER(Serialize),
-	CR_POSTLOAD(PostLoad)
-));
-
-// #define CREX_REG_STATE_COLLECTOR(Name, RootClass)
-//    static RootClass=CKAIK* Name##State=KAIKState;
-CREX_REG_STATE_COLLECTOR(KAIK, CKAIK);
-CKAIK* KAIKStateExt = KAIKState;
-
-
-
-void CKAIK::Save(std::ostream* ofs) {
-	CREX_SC_SAVE(KAIK, ofs);
-}
-
-// called instead of InitAI() on load if IsLoadSupported() returns 1
-void CKAIK::Load(IGlobalAICallback* callback, std::istream* ifs) {
-	CREX_SC_LOAD(KAIK, ifs);
-}
-
-void CKAIK::PostLoad(void) {
-	assert(ai != NULL);
-}
-
-void CKAIK::Serialize(creg::ISerializer* s) {
-	for (int i = 0; i < MAX_UNITS; i++) {
-		if (ai->ccb->GetUnitDef(i) != NULL) {
-			// do not save non-existing units
-			s->SerializeObjectInstance(ai->MyUnits[i], ai->MyUnits[i]->GetClass());
-
-			if (!s->IsWriting()) {
-				ai->MyUnits[i]->myid = i;
-			}
-		} else if (!s->IsWriting()) {
-			ai->MyUnits[i]->myid = i;
-			ai->MyUnits[i]->groupID = -1;
-		}
-	}
-
-	s->SerializeObjectInstance(ai, ai->GetClass());
-}
-
-void CKAIK::InitAI(IGlobalAICallback* callback, int team) {
-	ai = new AIClasses(callback);
-	ai->Init();
-
-	std::string verMsg =
-		std::string(AI_VERSION(team)) + " initialized successfully!";
-	std::string logMsg =
-		"logging events to " + ai->logger->GetLogName();
-
-	ai->cb->SendTextMsg(verMsg.c_str(), 0);
-	ai->cb->SendTextMsg(logMsg.c_str(), 0);
-	ai->cb->SendTextMsg(AI_CREDITS, 0);
-}
-
-void CKAIK::ReleaseAI() {
-	delete ai; ai = NULL;
-}
-
-void CKAIK::UnitCreated(int unitID, int builderID) {
-	ai->uh->UnitCreated(unitID);
-	ai->econTracker->UnitCreated(unitID);
-}
-
-void CKAIK::UnitFinished(int unit) {
-	ai->econTracker->UnitFinished(unit);
-
-	const int      frame = ai->cb->GetCurrentFrame();
-	const UnitDef* udef  = ai->cb->GetUnitDef(unit);
-
-	if (udef != NULL) {
-		// let attackhandler handle cat_g_attack units
-		if (GCAT(unit) == CAT_G_ATTACK) {
-			ai->ah->AddUnit(unit);
-		} else {
-			ai->uh->IdleUnitAdd(unit, frame);
-		}
-
-		ai->uh->BuildTaskRemove(unit);
-	}
-}
-
-void CKAIK::UnitDestroyed(int unit, int attacker) {
-	attacker = attacker;
-	ai->econTracker->UnitDestroyed(unit);
-
-	if (GUG(unit) != -1) {
-		ai->ah->UnitDestroyed(unit);
-	}
-
-	ai->uh->UnitDestroyed(unit);
-}
-
-void CKAIK::UnitIdle(int unit) {
-	if (ai->uh->lastCapturedUnitFrame == ai->cb->GetCurrentFrame()) {
-		if (unit == ai->uh->lastCapturedUnitID) {
-			// KLOOTNOTE: for some reason this also gets called when one
-			// of our units is captured (in the same frame as, but after
-			// HandleEvent(AI_EVENT_UNITCAPTURED)), *before* the unit has
-			// actually changed teams (ie. for any unit that is no longer
-			// on our team but still registers as such)
-			ai->uh->lastCapturedUnitFrame = -1;
-			ai->uh->lastCapturedUnitID = -1;
-			return;
-		}
-	}
-
-	// AttackHandler handles cat_g_attack units
-	if (GCAT(unit) == CAT_G_ATTACK && ai->MyUnits[unit]->groupID != -1) {
-		// attackHandler->UnitIdle(unit);
-	} else {
-		ai->uh->IdleUnitAdd(unit, ai->cb->GetCurrentFrame());
-	}
-}
-
-void CKAIK::UnitDamaged(int damaged, int attacker, float damage, float3 dir) {
-	attacker = attacker;
-	dir = dir;
-	ai->econTracker->UnitDamaged(damaged, damage);
-}
-
-void CKAIK::UnitMoveFailed(int unit) {
-	unit = unit;
-}
-
-
-
-void CKAIK::EnemyEnterLOS(int enemy) {
-	enemy = enemy;
-}
-
-void CKAIK::EnemyLeaveLOS(int enemy) {
-	enemy = enemy;
-}
-
-void CKAIK::EnemyEnterRadar(int enemy) {
-	enemy = enemy;
-}
-
-void CKAIK::EnemyLeaveRadar(int enemy) {
-	enemy = enemy;
-}
-
-void CKAIK::EnemyDestroyed(int enemy, int attacker) {
-	ai->dgunConHandler->NotifyEnemyDestroyed(enemy, attacker);
-}
-
-void CKAIK::EnemyDamaged(int damaged, int attacker, float damage, float3 dir) {
-	damaged = damaged;
-	attacker = attacker;
-	damage = damage;
-	dir = dir;
-}
-
-
-
-void CKAIK::GotChatMsg(const char* msg, int player) {
-	msg = msg;
-	player = player;
-}
-
-
-int CKAIK::HandleEvent(int msg, const void* data) {
-	switch (msg) {
-		case AI_EVENT_UNITGIVEN: {
-			const ChangeTeamEvent* cte = (const ChangeTeamEvent*) data;
-
-			if ((cte->newteam) == (ai->cb->GetMyTeam())) {
-				// got a unit
-				UnitCreated(cte->unit, -1);
-				UnitFinished(cte->unit);
-				ai->uh->IdleUnitAdd(cte->unit, ai->cb->GetCurrentFrame());
-			}
-		} break;
-		case AI_EVENT_UNITCAPTURED: {
-			const ChangeTeamEvent* cte = (const ChangeTeamEvent*) data;
-
-			if ((cte->oldteam) == (ai->cb->GetMyTeam())) {
-				// lost a unit
-				UnitDestroyed(cte->unit, 0);
-
-				// FIXME: multiple units captured during same frame?
-				ai->uh->lastCapturedUnitFrame = ai->cb->GetCurrentFrame();
-				ai->uh->lastCapturedUnitID = cte->unit;
-			}
-		} break;
-	}
-
-	return 0;
-}
-
-
-
-
-void CKAIK::Update() {
-	const int frame = ai->cb->GetCurrentFrame();
-
-	// call economy tracker update routine
-	ai->econTracker->frameUpdate(frame);
-	ai->dgunConHandler->Update(frame);
-
-	if (frame == 1) {
-		// init defense matrix
-		ai->dm->Init();
-	}
-
-	if (frame > 60) {
-		// call buildup manager and unit handler (idle) update routine
-		ai->bu->Update(frame);
-		ai->uh->IdleUnitUpdate(frame);
-	}
-
-	// call attack handler and unit handler (metal maker) update routines
-	ai->ah->Update(frame);
-	ai->uh->MMakerUpdate(frame);
-	ai->ct->Update(frame);
-}
->>>>>>> fa0230de
+}