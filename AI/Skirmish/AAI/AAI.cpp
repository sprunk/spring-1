// -------------------------------------------------------------------------
// AAI
//
// A skirmish AI for the TA Spring engine.
// Copyright Alexander Seizinger
//
// Released under GPL license: see LICENSE.html for more information.
// -------------------------------------------------------------------------

#include <set>
#include <math.h>
#include <stdio.h>

#include "AAI.h"


AAI::AAI()
{
	// initialize random numbers generator
	srand (time(NULL));

	brain = 0;
	execute = 0;
	bt = 0;
	ut = 0;
	map = 0;
	af = 0;
	am = 0;

	side = 0;

	initialized = false;
}

AAI::~AAI()
{
	if(!cfg->initialized)
		return;

	// save several ai data
	fprintf(file, "\nShutting down....\n\n");
	fprintf(file, "Unit category	active / under construction / requested\n");
	for(int i = 0; i <= MOBILE_CONSTRUCTOR; ++i)
	{
		fprintf(file, "%-20s: %i / %i / %i\n", bt->GetCategoryString2((UnitCategory)i), ut->activeUnits[i], ut->futureUnits[i], ut->requestedUnits[i]);
	}

	fprintf(file, "\nGround Groups:    "_STPF_"\n", group_list[GROUND_ASSAULT].size());
	fprintf(file, "\nAir Groups:       "_STPF_"\n", group_list[AIR_ASSAULT].size());
	fprintf(file, "\nHover Groups:     "_STPF_"\n", group_list[HOVER_ASSAULT].size());
	fprintf(file, "\nSea Groups:       "_STPF_"\n", group_list[SEA_ASSAULT].size());
	fprintf(file, "\nSubmarine Groups: "_STPF_"\n\n", group_list[SUBMARINE_ASSAULT].size());

	fprintf(file, "Future metal/energy request: %i / %i\n", (int)execute->futureRequestedMetal, (int)execute->futureRequestedEnergy);
	fprintf(file, "Future metal/energy supply:  %i / %i\n\n", (int)execute->futureAvailableMetal, (int)execute->futureAvailableEnergy);

	fprintf(file, "Future/active builders:      %i / %i\n", ut->futureBuilders, ut->activeBuilders);
	fprintf(file, "Future/active factories:     %i / %i\n\n", ut->futureFactories, ut->activeFactories);

	fprintf(file, "Unit production rate: %i\n\n", execute->unitProductionRate);

	fprintf(file, "Requested constructors:\n");
	for(list<int>::iterator fac = bt->units_of_category[STATIONARY_CONSTRUCTOR][side-1].begin(); fac != bt->units_of_category[STATIONARY_CONSTRUCTOR][side-1].end(); ++fac)
		fprintf(file, "%-24s: %i\n", bt->unitList[*fac-1]->humanName.c_str(), bt->units_dynamic[*fac].requested);
	for(list<int>::iterator fac = bt->units_of_category[MOBILE_CONSTRUCTOR][side-1].begin(); fac != bt->units_of_category[MOBILE_CONSTRUCTOR][side-1].end(); ++fac)
		fprintf(file, "%-24s: %i\n", bt->unitList[*fac-1]->humanName.c_str(), bt->units_dynamic[*fac].requested);

	fprintf(file, "Factory ratings:\n");
	for(list<int>::iterator fac = bt->units_of_category[STATIONARY_CONSTRUCTOR][side-1].begin(); fac != bt->units_of_category[STATIONARY_CONSTRUCTOR][side-1].end(); ++fac)
		fprintf(file, "%-24s: %f\n", bt->unitList[*fac-1]->humanName.c_str(), bt->GetFactoryRating(*fac));

	fprintf(file, "Mobile constructor ratings:\n");
	for(list<int>::iterator cons = bt->units_of_category[MOBILE_CONSTRUCTOR][side-1].begin(); cons != bt->units_of_category[MOBILE_CONSTRUCTOR][side-1].end(); ++cons)
		fprintf(file, "%-24s: %f\n", bt->unitList[*cons-1]->humanName.c_str(), bt->GetBuilderRating(*cons));


	// delete buildtasks
	for(list<AAIBuildTask*>::iterator task = build_tasks.begin(); task != build_tasks.end(); ++task)
	{
		delete (*task);
	}

	// save mod learning data
	bt->SaveBuildTable(brain->GetGamePeriod(), map->map_type);

	// delete unit groups
	for(int i = 0; i <= MOBILE_CONSTRUCTOR; i++)
	{
		for(list<AAIGroup*>::iterator group = group_list[i].begin(); group != group_list[i].end(); ++group)
		{
			(*group)->attack = 0;
			delete (*group);
		}
	}


	delete am;
	delete brain;
	delete execute;
	delete ut;
	delete af;
	delete map;
	delete bt;

	fclose(file);
}

void AAI::GotChatMsg(const char *msg, int player) {}

void AAI::EnemyDamaged(int damaged,int attacker,float damage,float3 dir) {}


void AAI::InitAI(IGlobalAICallback* callback, int team)
{
	aicb = callback;
	cb = callback->GetAICallback();

	// open log file
	char filename[500];
	char buffer[500];
	char team_number[3];

	SNPRINTF(team_number, 3, "%d", team);

	STRCPY(buffer, MAIN_PATH);
	STRCAT(buffer, AILOG_PATH);
	STRCAT(buffer, "AAI_log_team_");
	STRCAT(buffer, team_number);
	STRCAT(buffer, ".txt");
	ReplaceExtension (buffer, filename, sizeof(filename), ".txt");

	cb->GetValue(AIVAL_LOCATE_FILE_W, filename);

	file = fopen(filename,"w");

<<<<<<< HEAD
	fprintf(file, "AAI %s running mod %s\n \n", AAI_VERSION, cb->GetModName());
=======
	fprintf(file, "AAI %s running mod %s\n \n", AAI_VERSION(team), cb->GetModHumanName());
>>>>>>> a9ed96a6

	// load config file first
	cfg->LoadConfig(this);

	if(!cfg->initialized)
	{
		std::string errorMsg =
				std::string("Error: Could not load mod and/or general config file."
					" For further information see the config file under: ") +
				filename;
		cb->SendTextMsg(errorMsg.c_str(), 0);
		throw 1;
	}

	// create buildtable
	bt = new AAIBuildTable(cb, this);
	bt->Init();

	// init unit table
	ut = new AAIUnitTable(this, bt);

	// init map
	map = new AAIMap(this);
	map->Init();

	// init brain
	brain = new AAIBrain(this);

	// init executer
	execute = new AAIExecute(this, brain);

	// create unit groups
	group_list.resize(MOBILE_CONSTRUCTOR+1);

	// init airforce manager
	af = new AAIAirForceManager(this, cb, bt);

	// init attack manager
	am = new AAIAttackManager(this, cb, bt, map->continents.size());

	cb->SendTextMsg("AAI loaded", 0);
}

void AAI::UnitDamaged(int damaged, int attacker, float damage, float3 dir)
{
	const UnitDef *def, *att_def;
	UnitCategory att_cat, cat;

	// filter out commander
	if(ut->cmdr != -1)
	{
		if(damaged == ut->cmdr)
			brain->DefendCommander(attacker);
	}

	def = cb->GetUnitDef(damaged);

	if(def)
		cat =  bt->units_static[def->id].category;
	else
		cat = UNKNOWN;

	// assault grups may be ordered to retreat
	// (range check prevents a NaN)
	if(cat >= GROUND_ASSAULT && cat <= SUBMARINE_ASSAULT && bt->units_static[def->id].range > 0.0f)
			execute->CheckFallBack(damaged, def->id);

	// known attacker
	if(attacker >= 0)
	{
		// filter out friendly fire
		if(cb->GetUnitTeam(attacker) == cb->GetMyTeam())
			return;

		att_def = cb->GetUnitDef(attacker);

		if(att_def)
		{
			unsigned int att_movement_type = bt->units_static[att_def->id].movement_type;
			att_cat = bt->units_static[att_def->id].category;

			// retreat builders
			if(ut->IsBuilder(damaged))
				ut->units[damaged].cons->Retreat(att_cat);
			else
			{
				//if(att_cat >= GROUND_ASSAULT && att_cat <= SUBMARINE_ASSAULT)

				float3 pos = cb->GetUnitPos(attacker);
				AAISector *sector = map->GetSectorOfPos(&pos);

				if(sector && !am->SufficientDefencePowerAt(sector, 1.2f))
				{
					// building has been attacked
					if(cat <= METAL_MAKER)
						execute->DefendUnitVS(damaged, att_movement_type, &pos, 115);
					// builder
					else if(ut->IsBuilder(damaged))
						execute->DefendUnitVS(damaged, att_movement_type, &pos, 110);
					// normal units
					else
						execute->DefendUnitVS(damaged, att_movement_type, &pos, 105);
				}
			}
		}
	}
	// unknown attacker
	else
	{
		// set default attacker
		float3 pos = cb->GetUnitPos(damaged);

		if(pos.y > 0)
			att_cat = GROUND_ASSAULT;
		else
			att_cat = SEA_ASSAULT;

		// retreat builders
		if(ut->IsBuilder(damaged))
			ut->units[damaged].cons->Retreat(att_cat);

		// building has been attacked
		//if(cat <= METAL_MAKER)
		//	execute->DefendUnitVS(damaged, def, att_cat, NULL, 115);
		//else if(ut->IsBuilder(damaged))
		//	execute->DefendUnitVS(damaged, def, att_cat, NULL, 110);
	}
}

void AAI::UnitCreated(int unit, int builder)
{
	if(!cfg->initialized)
		return;

	// get unit's id
	const UnitDef *def = cb->GetUnitDef(unit);
	UnitCategory category = bt->units_static[def->id].category;

	bt->units_dynamic[def->id].requested -= 1;
	bt->units_dynamic[def->id].under_construction += 1;

	ut->UnitCreated(category);

	// add to unittable
	ut->AddUnit(unit, def->id);

	// get commander a startup
	if(!initialized && ut->IsDefCommander(def->id))
	{
		// UnitFinished() will decrease it later -> prevents AAI from having -1 future commanders
		ut->requestedUnits[COMMANDER] += 1;
		ut->futureBuilders += 1;
		bt->units_dynamic[def->id].under_construction += 1;

		execute->InitAI(unit, def);

		initialized = true;
		return;
	}

	// resurrected units will be handled differently
	if( !cb->UnitBeingBuilt(unit))
	{
		cb->SendTextMsg("ressurected", 0);

		UnitCategory category = bt->units_static[def->id].category;

		// UnitFinished() will decrease it later
		ut->requestedUnits[category] += 1;
		bt->units_dynamic[def->id].requested += 1;

		if(bt->IsFactory(def->id))
			ut->futureFactories += 1;

		if(category <= METAL_MAKER && category > UNKNOWN)
		{
			float3 pos = cb->GetUnitPos(unit);
			execute->InitBuildingAt(def, &pos, pos.y < 0);
		}
	}
	else
	{
		// construction of building started
		if(category <= METAL_MAKER && category > UNKNOWN)
		{
			float3 pos = cb->GetUnitPos(unit);

			// create new buildtask
			execute->CreateBuildTask(unit, def, &pos);

			// add extractor to the sector
			if(category == EXTRACTOR)
			{
				int x = pos.x/map->xSectorSize;
				int y = pos.z/map->ySectorSize;

				map->sector[x][y].AddExtractor(unit, def->id, &pos);
			}
		}
	}
}

void AAI::UnitFinished(int unit)
{
	if(!initialized)
		return;

	// get unit's id
	const UnitDef *def = cb->GetUnitDef(unit);

	UnitCategory category = bt->units_static[def->id].category;

	ut->UnitFinished(category);

	bt->units_dynamic[def->id].under_construction -= 1;
	bt->units_dynamic[def->id].active += 1;

	// building was completed
	if(!def->movedata && !def->canfly)
	{
		// delete buildtask
		for(list<AAIBuildTask*>::iterator task = build_tasks.begin(); task != build_tasks.end(); ++task)
		{
			if((*task)->unit_id == unit)
			{
				AAIBuildTask *build_task = *task;

				if((*task)->builder_id >= 0 && ut->units[(*task)->builder_id].cons)
					ut->units[(*task)->builder_id].cons->ConstructionFinished();

				build_tasks.erase(task);
				delete build_task;
				break;
			}
		}

		// check if building belongs to one of this groups
		if(category == EXTRACTOR)
		{
			ut->AddExtractor(unit);

			// order defence if necessary
			execute->DefendMex(unit, def->id);
		}
		else if(category == POWER_PLANT)
		{
			ut->AddPowerPlant(unit, def->id);
		}
		else if(category == STORAGE)
		{
			execute->futureStoredEnergy -= bt->unitList[def->id-1]->energyStorage;
			execute->futureStoredMetal -= bt->unitList[def->id-1]->metalStorage;
		}
		else if(category == METAL_MAKER)
		{
			ut->AddMetalMaker(unit, def->id);
		}
		else if(category == STATIONARY_RECON)
		{
			ut->AddRecon(unit, def->id);
		}
		else if(category == STATIONARY_JAMMER)
		{
			ut->AddJammer(unit, def->id);
		}
		else if(category == STATIONARY_ARTY)
		{
			ut->AddStationaryArty(unit, def->id);
		}
		else if(category == STATIONARY_CONSTRUCTOR)
		{
			ut->AddConstructor(unit, def->id);

			ut->units[unit].cons->Update();
		}
		return;
	}
	else	// unit was completed
	{
		// unit
		if(category >= GROUND_ASSAULT && category <= SUBMARINE_ASSAULT)
		{
			execute->AddUnitToGroup(unit, def->id, category);

			brain->AddDefenceCapabilities(def->id, category);

			ut->SetUnitStatus(unit, HEADING_TO_RALLYPOINT);
		}
		// scout
		else if(category == SCOUT)
		{
			ut->AddScout(unit);

			// cloak scout if cloakable
			if(def->canCloak)
			{
				Command c;
				c.id = CMD_CLOAK;
				c.params.push_back(1);

				cb->GiveOrder(unit, &c);
			}
		}
		// builder
		else if(bt->IsBuilder(def->id))
		{
			ut->AddConstructor(unit, def->id);

			ut->units[unit].cons->Update();
		}
	}
}

void AAI::UnitDestroyed(int unit, int attacker)
{
	// get unit's id
	const UnitDef *def = cb->GetUnitDef(unit);

	// get unit's category and position
	UnitCategory category = bt->units_static[def->id].category;
	float3 pos = cb->GetUnitPos(unit);

	int x = pos.x/map->xSectorSize;
	int y = pos.z/map->ySectorSize;

	// check if unit pos is within a valid sector (e.g. aircraft flying outside of the map)
	bool validSector = true;

	if(x >= map->xSectors || x < 0 || y < 0 || y >= map->ySectors)
		validSector = false;

	// update threat map
	if(attacker && validSector)
	{
		const UnitDef *att_def = cb->GetUnitDef(attacker);

		if(att_def)
			map->sector[x][y].UpdateThreatValues((UnitCategory)category, bt->units_static[att_def->id].category);
	}

	// unfinished unit has been killed
	if(cb->UnitBeingBuilt(unit))
	{
		ut->FutureUnitKilled(category);
		bt->units_dynamic[def->id].under_construction -= 1;

		// unfinished building
		if(!def->canfly && !def->movedata)
		{
			// delete buildtask
			for(list<AAIBuildTask*>::iterator task = build_tasks.begin(); task != build_tasks.end(); ++task)
			{
				if((*task)->unit_id == unit)
				{
					(*task)->BuildtaskFailed();
					delete *task;

					build_tasks.erase(task);
					break;
				}
			}
		}
		// unfinished unit
		else
		{
			if(bt->IsBuilder(def->id))
			{
				--ut->futureBuilders;

				for(list<int>::iterator unit = bt->units_static[def->id].canBuildList.begin();  unit != bt->units_static[def->id].canBuildList.end(); ++unit)
					--bt->units_dynamic[*unit].constructorsRequested;
			}
			else if(bt->IsFactory(def->id))
			{
				if(category == STATIONARY_CONSTRUCTOR)
					--ut->futureFactories;

				for(list<int>::iterator unit = bt->units_static[def->id].canBuildList.begin();  unit != bt->units_static[def->id].canBuildList.end(); ++unit)
					--bt->units_dynamic[*unit].constructorsRequested;
			}
		}
	}
	else	// finished unit/building has been killed
	{
		ut->ActiveUnitKilled(category);

		bt->units_dynamic[def->id].active -= 1;

		// update buildtable
		if(attacker)
		{
			const UnitDef *def_att = cb->GetUnitDef(attacker);

			if(def_att)
			{
				int killer = bt->GetIDOfAssaultCategory(bt->units_static[def_att->id].category);
				int killed = bt->GetIDOfAssaultCategory((UnitCategory)category);

				// check if valid id
				if(killer != -1)
				{
					brain->AttackedBy(killer);

					if(killed != -1)
						bt->UpdateTable(def_att, killer, def, killed);
				}
			}
		}

		// finished building has been killed
		if(!def->canfly && !def->movedata)
		{
			// decrease number of units of that category in the target sector
			if(validSector)
				map->sector[x][y].RemoveBuildingType(def->id);

			// check if building belongs to one of this groups
			if(category == STATIONARY_DEF)
			{
				// remove defence from map
				map->RemoveDefence(&pos, def->id);
			}
			else if(category == EXTRACTOR)
			{
				ut->RemoveExtractor(unit);

				// mark spots of destroyed mexes as unoccupied
				map->sector[x][y].FreeMetalSpot(cb->GetUnitPos(unit), def);
			}
			else if(category == POWER_PLANT)
			{
				ut->RemovePowerPlant(unit);
			}
			else if(category == STATIONARY_ARTY)
			{
				ut->RemoveStationaryArty(unit);
			}
			else if(category == STATIONARY_RECON)
			{
				ut->RemoveRecon(unit);
			}
			else if(category == STATIONARY_JAMMER)
			{
				ut->RemoveJammer(unit);
			}
			else if(category == METAL_MAKER)
			{
				ut->RemoveMetalMaker(unit);
			}

			// clean up buildmap & some other stuff
			if(category == STATIONARY_CONSTRUCTOR)
			{
				ut->RemoveConstructor(unit, def->id);

				map->UpdateBuildMap(pos, def, false, bt->CanPlacedWater(def->id), true);

				// speed up reconstruction
				execute->urgency[STATIONARY_CONSTRUCTOR] += 1.5;
			}
			// hq
			else if(category == COMMANDER)
			{
				ut->RemoveCommander(unit, def->id);

				map->UpdateBuildMap(pos, def, false, bt->CanPlacedWater(def->id), true);
			}
			// other building
			else
				map->UpdateBuildMap(pos, def, false, bt->CanPlacedWater(def->id), false);

			// if no buildings left in that sector, remove from base sectors
			if(map->sector[x][y].own_structures == 0 && brain->sectors[0].size() > 2)
			{
				brain->RemoveSector(&map->sector[x][y]);

				brain->UpdateNeighbouringSectors();
				brain->UpdateBaseCenter();

				brain->expandable = true;

				fprintf(file, "\nRemoving sector %i,%i from base; base size: "_STPF_" \n", x, y, brain->sectors[0].size());
			}
		}
		else // finished unit has been killed
		{
			// scout
			if(category == SCOUT)
			{
				ut->RemoveScout(unit);

				// add enemy building to sector
				if(validSector && map->sector[x][y].distance_to_base > 0)
					map->sector[x][y].enemy_structures += 5.0f;

			}
			// assault units
			else if(category >= GROUND_ASSAULT && category <= SUBMARINE_ASSAULT)
			{
				// look for a safer rallypoint if units get killed on their way
				if(ut->units[unit].status == HEADING_TO_RALLYPOINT)
					ut->units[unit].group->GetNewRallyPoint();

				ut->units[unit].group->RemoveUnit(unit, attacker);
			}
			// builder
			else if(bt->IsBuilder(def->id))
			{
				ut->RemoveConstructor(unit, def->id);
			}
			else if(category == COMMANDER)
			{
				ut->RemoveCommander(unit, def->id);
			}
		}
	}

	ut->RemoveUnit(unit);
}

void AAI::UnitIdle(int unit)
{
	// if factory is idle, start construction of further units
	if(ut->units[unit].cons)
	{
		if(ut->units[unit].cons->assistance < 0 && ut->units[unit].cons->construction_unit_id < 0 )
		{
			ut->SetUnitStatus(unit, UNIT_IDLE);

			ut->units[unit].cons->Idle();

			if(ut->constructors.size() < 4)
				execute->CheckConstruction();
		}
	}
	// idle combat units will report to their groups
	else if(ut->units[unit].group)
	{
		//ut->SetUnitStatus(unit, UNIT_IDLE);
		ut->units[unit].group->UnitIdle(unit);
	}
	else if(bt->units_static[ut->units[unit].def_id].category == SCOUT)
	{
		execute->SendScoutToNewDest(unit);
	}
	else
		ut->SetUnitStatus(unit, UNIT_IDLE);
}

void AAI::UnitMoveFailed(int unit)
{
	if(ut->units[unit].cons)
	{
		if(ut->units[unit].cons->task == BUILDING && ut->units[unit].cons->construction_unit_id == -1)
			ut->units[unit].cons->ConstructionFailed();
	}

	float3 pos = cb->GetUnitPos(unit);

	pos.x = pos.x - 64 + 32 * (rand()%5);
	pos.z = pos.z - 64 + 32 * (rand()%5);

	if(pos.x < 0)
		pos.x = 0;

	if(pos.z < 0)
		pos.z = 0;

	// workaround: prevent flooding the interface with move orders if a unit gets stuck
	if(cb->GetCurrentFrame() - ut->units[unit].last_order < 5)
		return;
	else
		execute->MoveUnitTo(unit, &pos);
}

void AAI::EnemyEnterLOS(int enemy) {}
void AAI::EnemyLeaveLOS(int enemy) {}
void AAI::EnemyEnterRadar(int enemy) {}
void AAI::EnemyLeaveRadar(int enemy) {}

void AAI::EnemyDestroyed(int enemy, int attacker)
{
	// remove enemy from unittable
	ut->EnemyKilled(enemy);

	if(attacker)
	{
		// get unit�s id
		const UnitDef *def = cb->GetUnitDef(enemy);
		const UnitDef *def_att = cb->GetUnitDef(attacker);

		if(def_att)
		{
			// unit was destroyed
			if(def)
			{
				int killer = bt->GetIDOfAssaultCategory(bt->units_static[def_att->id].category);
				int killed = bt->GetIDOfAssaultCategory(bt->units_static[def->id].category);

				if(killer != -1 && killed != -1)
					bt->UpdateTable(def_att, killer, def, killed);
			}
		}
	}
}

void AAI::Update()
{
	int tick = cb->GetCurrentFrame();

	if(tick < 0)
		return;

	if(!initialized)
	{
		if(!(tick%450))
			cb->SendTextMsg("Failed to initialize AAI! Please view ai log for further information and check if AAI supports this mod", 0);

		return;
	}

	// scouting
	if(!(tick%cfg->SCOUT_UPDATE_FREQUENCY))
		map->UpdateRecon();

	if(!((tick+5)%cfg->SCOUT_UPDATE_FREQUENCY))
		map->UpdateEnemyScoutingData();

	// update groups
	if(!(tick%169))
	{
		for(list<UnitCategory>::iterator category = bt->assault_categories.begin(); category != bt->assault_categories.end(); ++category)
		{
			for(list<AAIGroup*>::iterator group = group_list[*category].begin(); group != group_list[*category].end(); ++group)
				(*group)->Update();
		}

		return;
	}

	// unit management
	if(!(tick%649))
	{
		execute->CheckBuildqueues();
		brain->BuildUnits();
		execute->BuildScouts();
	}

	if(!(tick%911))
	{
		// check attack
		am->Update();
		af->BombBestUnit(2, 2);
		return;
	}

	// ressource management
	if(!(tick%199))
	{
		execute->CheckRessources();
	}

	// update sectors
	if(!(tick%423))
	{
		brain->UpdateAttackedByValues();
		map->UpdateSectors();

		brain->UpdatePressureByEnemy();

		/*if(brain->enemy_pressure_estimation > 0.01f)
		{
			char c[20];
			SNPRINTF(c, 20, "%f", brain->enemy_pressure_estimation);
			cb->SendTextMsg(c, 0);
		}*/
	}

	// builder management
	if(!(tick%917))
		brain->UpdateDefenceCapabilities();

	// update income
	if(!(tick%45))
		execute->UpdateRessources();

	// building management
	if(!(tick%97))
		execute->CheckConstruction();

	// builder/factory management
	if(!(tick%677))
	{
		for(set<int>::iterator builder = ut->constructors.begin(); builder != ut->constructors.end(); ++builder)
			ut->units[(*builder)].cons->Update();
	}

	if(!(tick%337))
		execute->CheckFactories();

	if(!(tick%1079))
		execute->CheckDefences();

	// build radar/jammer
	if(!(tick%1177))
	{
		execute->CheckRecon();
		execute->CheckJammer();
		execute->CheckStationaryArty();
		execute->CheckAirBase();
	}

	// upgrade mexes
	if(!(tick%1573))
	{
		if(brain->enemy_pressure_estimation < 0.05f)
		{
			execute->CheckMexUpgrade();
			execute->CheckRadarUpgrade();
			execute->CheckJammerUpgrade();
		}
	}

	// recheck rally points
	if(!(tick%1877))
	{
		for(list<UnitCategory>::iterator category = bt->assault_categories.begin(); category != bt->assault_categories.end(); ++category)
		{
			for(list<AAIGroup*>::iterator group = group_list[*category].begin(); group != group_list[*category].end(); ++group)
				(*group)->UpdateRallyPoint();
		}
	}

	// recalculate efficiency stats
	if(!(tick%2927))
	{
		if(aai_instance == 1)
			bt->UpdateMinMaxAvgEfficiency();
	}
}

int AAI::HandleEvent(int msg, const void* data)
{
	switch (msg)
	{
		case AI_EVENT_UNITGIVEN: // 1
			{
				const IGlobalAI::ChangeTeamEvent* cte =
						(const IGlobalAI::ChangeTeamEvent*) data;
				if(cte->newteam == cb->GetMyTeam())
				{
					UnitCreated(cte->unit, -1);
					UnitFinished(cte->unit);
				}
				break;
			}
		case AI_EVENT_UNITCAPTURED: // 2
			{
				const IGlobalAI::ChangeTeamEvent* cte =
						(const IGlobalAI::ChangeTeamEvent*) data;
					if ((cte->oldteam) == (cb->GetMyTeam())) {
					UnitDestroyed(cte->unit, -1);
				}
				break;
			}
	}
	return 0;
}<|MERGE_RESOLUTION|>--- conflicted
+++ resolved
@@ -133,11 +133,7 @@
 
 	file = fopen(filename,"w");
 
-<<<<<<< HEAD
-	fprintf(file, "AAI %s running mod %s\n \n", AAI_VERSION, cb->GetModName());
-=======
-	fprintf(file, "AAI %s running mod %s\n \n", AAI_VERSION(team), cb->GetModHumanName());
->>>>>>> a9ed96a6
+	fprintf(file, "AAI %s running mod %s\n \n", AAI_VERSION, cb->GetModHumanName());
 
 	// load config file first
 	cfg->LoadConfig(this);
